/*
* Licensed to the Apache Software Foundation (ASF) under one
* or more contributor license agreements.  See the NOTICE file
* distributed with this work for additional information
* regarding copyright ownership.  The ASF licenses this file
* to you under the Apache License, Version 2.0 (the
* "License"); you may not use this file except in compliance
* with the License.  You may obtain a copy of the License at
*
*   http://www.apache.org/licenses/LICENSE-2.0
*
* Unless required by applicable law or agreed to in writing,
* software distributed under the License is distributed on an
* "AS IS" BASIS, WITHOUT WARRANTIES OR CONDITIONS OF ANY
* KIND, either express or implied.  See the License for the
* specific language governing permissions and limitations
* under the License.
*/

import {__DEV__} from '../../config';
import {makeInner, getDataItemValue} from '../../util/model';
import {
    createHashMap,
    each,
    map,
    isArray,
    isString,
    isObject,
    isTypedArray,
    isArrayLike,
    extend,
    assert
} from 'zrender/src/core/util';
import Source from '../Source';

import {
    SOURCE_FORMAT_ORIGINAL,
    SOURCE_FORMAT_ARRAY_ROWS,
    SOURCE_FORMAT_OBJECT_ROWS,
    SOURCE_FORMAT_KEYED_COLUMNS,
    SOURCE_FORMAT_UNKNOWN,
    SOURCE_FORMAT_TYPED_ARRAY,
    SERIES_LAYOUT_BY_ROW
} from './sourceType';

// The result of `guessOrdinal`.
export var BE_ORDINAL = {
    Must: 1, // Encounter string but not '-' and not number-like.
    Might: 2, // Encounter string but number-like.
    Not: 3 // Other cases
};

var inner = makeInner();

/**
 * @see {module:echarts/data/Source}
 * @param {module:echarts/component/dataset/DatasetModel} datasetModel
 * @return {string} sourceFormat
 */
export function detectSourceFormat(datasetModel) {
    var data = datasetModel.option.source;
    var sourceFormat = SOURCE_FORMAT_UNKNOWN;

    if (isTypedArray(data)) {
        sourceFormat = SOURCE_FORMAT_TYPED_ARRAY;
    }
    else if (isArray(data)) {
        // FIXME Whether tolerate null in top level array?
        if (data.length === 0) {
            sourceFormat = SOURCE_FORMAT_ARRAY_ROWS;
        }

        for (var i = 0, len = data.length; i < len; i++) {
            var item = data[i];

            if (item == null) {
                continue;
            }
            else if (isArray(item)) {
                sourceFormat = SOURCE_FORMAT_ARRAY_ROWS;
                break;
            }
            else if (isObject(item)) {
                sourceFormat = SOURCE_FORMAT_OBJECT_ROWS;
                break;
            }
        }
    }
    else if (isObject(data)) {
        for (var key in data) {
            if (data.hasOwnProperty(key) && isArrayLike(data[key])) {
                sourceFormat = SOURCE_FORMAT_KEYED_COLUMNS;
                break;
            }
        }
    }
    else if (data != null) {
        throw new Error('Invalid data');
    }

    inner(datasetModel).sourceFormat = sourceFormat;
}

/**
 * [Scenarios]:
 * (1) Provide source data directly:
 *     series: {
 *         encode: {...},
 *         dimensions: [...]
 *         seriesLayoutBy: 'row',
 *         data: [[...]]
 *     }
 * (2) Refer to datasetModel.
 *     series: [{
 *         encode: {...}
 *         // Ignore datasetIndex means `datasetIndex: 0`
 *         // and the dimensions defination in dataset is used
 *     }, {
 *         encode: {...},
 *         seriesLayoutBy: 'column',
 *         datasetIndex: 1
 *     }]
 *
 * Get data from series itself or datset.
 * @return {module:echarts/data/Source} source
 */
export function getSource(seriesModel) {
    return inner(seriesModel).source;
}

/**
 * MUST be called before mergeOption of all series.
 * @param {module:echarts/model/Global} ecModel
 */
export function resetSourceDefaulter(ecModel) {
    // `datasetMap` is used to make default encode.
    inner(ecModel).datasetMap = createHashMap();
}

/**
 * [Caution]:
 * MUST be called after series option merged and
 * before "series.getInitailData()" called.
 *
 * [The rule of making default encode]:
 * Category axis (if exists) alway map to the first dimension.
 * Each other axis occupies a subsequent dimension.
 *
 * [Why make default encode]:
 * Simplify the typing of encode in option, avoiding the case like that:
 * series: [{encode: {x: 0, y: 1}}, {encode: {x: 0, y: 2}}, {encode: {x: 0, y: 3}}],
 * where the "y" have to be manually typed as "1, 2, 3, ...".
 *
 * @param {module:echarts/model/Series} seriesModel
 */
export function prepareSource(seriesModel) {
    var seriesOption = seriesModel.option;

    var data = seriesOption.data;
    var sourceFormat = isTypedArray(data)
        ? SOURCE_FORMAT_TYPED_ARRAY : SOURCE_FORMAT_ORIGINAL;
    var fromDataset = false;

    var seriesLayoutBy = seriesOption.seriesLayoutBy;
    var sourceHeader = seriesOption.sourceHeader;
    var dimensionsDefine = seriesOption.dimensions;

    var datasetModel = getDatasetModel(seriesModel);
    if (datasetModel) {
        var datasetOption = datasetModel.option;

        data = datasetOption.source;
        sourceFormat = inner(datasetModel).sourceFormat;
        fromDataset = true;

        // These settings from series has higher priority.
        seriesLayoutBy = seriesLayoutBy || datasetOption.seriesLayoutBy;
        sourceHeader == null && (sourceHeader = datasetOption.sourceHeader);
        dimensionsDefine = dimensionsDefine || datasetOption.dimensions;
    }

    var completeResult = completeBySourceData(
        data, sourceFormat, seriesLayoutBy, sourceHeader, dimensionsDefine
    );

    inner(seriesModel).source = new Source({
        data: data,
        fromDataset: fromDataset,
        seriesLayoutBy: seriesLayoutBy,
        sourceFormat: sourceFormat,
        dimensionsDefine: completeResult.dimensionsDefine,
        startIndex: completeResult.startIndex,
        dimensionsDetectCount: completeResult.dimensionsDetectCount,
        // Note: dataset option does not have `encode`.
        encodeDefine: seriesOption.encode
    });
}

// return {startIndex, dimensionsDefine, dimensionsCount}
function completeBySourceData(data, sourceFormat, seriesLayoutBy, sourceHeader, dimensionsDefine) {
    if (!data) {
        return {dimensionsDefine: normalizeDimensionsDefine(dimensionsDefine)};
    }

    var dimensionsDetectCount;
    var startIndex;

    if (sourceFormat === SOURCE_FORMAT_ARRAY_ROWS) {
        // Rule: Most of the first line are string: it is header.
        // Caution: consider a line with 5 string and 1 number,
        // it still can not be sure it is a head, because the
        // 5 string may be 5 values of category columns.
        if (sourceHeader === 'auto' || sourceHeader == null) {
            arrayRowsTravelFirst(function (val) {
                // '-' is regarded as null/undefined.
                if (val != null && val !== '-') {
                    if (isString(val)) {
                        startIndex == null && (startIndex = 1);
                    }
                    else {
                        startIndex = 0;
                    }
                }
            // 10 is an experience number, avoid long loop.
            }, seriesLayoutBy, data, 10);
        }
        else {
            startIndex = sourceHeader ? 1 : 0;
        }

        if (!dimensionsDefine && startIndex === 1) {
            dimensionsDefine = [];
            arrayRowsTravelFirst(function (val, index) {
                dimensionsDefine[index] = val != null ? val : '';
            }, seriesLayoutBy, data);
        }

        dimensionsDetectCount = dimensionsDefine
            ? dimensionsDefine.length
            : seriesLayoutBy === SERIES_LAYOUT_BY_ROW
            ? data.length
            : data[0]
            ? data[0].length
            : null;
    }
    else if (sourceFormat === SOURCE_FORMAT_OBJECT_ROWS) {
        if (!dimensionsDefine) {
            dimensionsDefine = objectRowsCollectDimensions(data);
        }
    }
    else if (sourceFormat === SOURCE_FORMAT_KEYED_COLUMNS) {
        if (!dimensionsDefine) {
            dimensionsDefine = [];
            each(data, function (colArr, key) {
                dimensionsDefine.push(key);
            });
        }
    }
    else if (sourceFormat === SOURCE_FORMAT_ORIGINAL) {
        var value0 = getDataItemValue(data[0]);
        dimensionsDetectCount = isArray(value0) && value0.length || 1;
    }
    else if (sourceFormat === SOURCE_FORMAT_TYPED_ARRAY) {
        if (__DEV__) {
            assert(!!dimensionsDefine, 'dimensions must be given if data is TypedArray.');
        }
    }

    return {
        startIndex: startIndex,
        dimensionsDefine: normalizeDimensionsDefine(dimensionsDefine),
        dimensionsDetectCount: dimensionsDetectCount
    };
}

// Consider dimensions defined like ['A', 'price', 'B', 'price', 'C', 'price'],
// which is reasonable. But dimension name is duplicated.
// Returns undefined or an array contains only object without null/undefiend or string.
function normalizeDimensionsDefine(dimensionsDefine) {
    if (!dimensionsDefine) {
        // The meaning of null/undefined is different from empty array.
        return;
    }
    var nameMap = createHashMap();
    return map(dimensionsDefine, function (item, index) {
        item = extend({}, isObject(item) ? item : {name: item});

        // User can set null in dimensions.
        // We dont auto specify name, othewise a given name may
        // cause it be refered unexpectedly.
        if (item.name == null) {
            return item;
        }

        // Also consider number form like 2012.
        item.name += '';
        // User may also specify displayName.
        // displayName will always exists except user not
        // specified or dim name is not specified or detected.
        // (A auto generated dim name will not be used as
        // displayName).
        if (item.displayName == null) {
            item.displayName = item.name;
        }

        var exist = nameMap.get(item.name);
        if (!exist) {
            nameMap.set(item.name, {count: 1});
        }
        else {
            item.name += '-' + exist.count++;
        }

        return item;
    });
}

function arrayRowsTravelFirst(cb, seriesLayoutBy, data, maxLoop) {
    maxLoop == null && (maxLoop = Infinity);
    if (seriesLayoutBy === SERIES_LAYOUT_BY_ROW) {
        for (var i = 0; i < data.length && i < maxLoop; i++) {
            cb(data[i] ? data[i][0] : null, i);
        }
    }
    else {
        var value0 = data[0] || [];
        for (var i = 0; i < value0.length && i < maxLoop; i++) {
            cb(value0[i], i);
        }
    }
}

function objectRowsCollectDimensions(data) {
    var firstIndex = 0;
    var obj;
    while (firstIndex < data.length && !(obj = data[firstIndex++])) {} // jshint ignore: line
    if (obj) {
        var dimensions = [];
        each(obj, function (value, key) {
            dimensions.push(key);
        });
        return dimensions;
    }
}

/**
 * [The strategy of the arrengment of data dimensions for dataset]:
 * "value way": all axes are non-category axes. So series one by one take
 *     several (the number is coordSysDims.length) dimensions from dataset.
 *     The result of data arrengment of data dimensions like:
 *     | ser0_x | ser0_y | ser1_x | ser1_y | ser2_x | ser2_y |
 * "category way": at least one axis is category axis. So the the first data
 *     dimension is always mapped to the first category axis and shared by
 *     all of the series. The other data dimensions are taken by series like
 *     "value way" does.
 *     The result of data arrengment of data dimensions like:
 *     | ser_shared_x | ser0_y | ser1_y | ser2_y |
 *
 * @param {Array.<Object|string>} coordDimensions [{name: <string>, type: <string>, dimsDef: <Array>}, ...]
 * @param {module:model/Series} seriesModel
 * @param {module:data/Source} source
 * @return {Object} encode Never be `null/undefined`.
 */
export function makeSeriesEncodeForAxisCoordSys(coordDimensions, seriesModel, source) {
    var encode = {};

    var datasetModel = getDatasetModel(seriesModel);
    // Currently only make default when using dataset, util more reqirements occur.
    if (!datasetModel || !coordDimensions) {
        return encode;
    }

    var encodeItemName = [];
    var encodeSeriesName = [];

    var ecModel = seriesModel.ecModel;
    var datasetMap = inner(ecModel).datasetMap;
    var key = datasetModel.uid + '_' + source.seriesLayoutBy;

    var baseCategoryDimIndex;
    var categoryWayValueDimStart;
    coordDimensions = coordDimensions.slice();
    each(coordDimensions, function (coordDimInfo, coordDimIdx) {
        !isObject(coordDimInfo) && (coordDimensions[coordDimIdx] = {name: coordDimInfo});
        if (coordDimInfo.type === 'ordinal' && baseCategoryDimIndex == null) {
            baseCategoryDimIndex = coordDimIdx;
            categoryWayValueDimStart = getDataDimCountOnCoordDim(coordDimensions[coordDimIdx]);
        }
        encode[coordDimInfo.name] = [];
    });

    var datasetRecord = datasetMap.get(key)
        || datasetMap.set(key, {categoryWayDim: categoryWayValueDimStart, valueWayDim: 0});

    // TODO
    // Auto detect first time axis and do arrangement.
    each(coordDimensions, function (coordDimInfo, coordDimIdx) {
        var coordDimName = coordDimInfo.name;
        var count = getDataDimCountOnCoordDim(coordDimInfo);

        // In value way.
        if (baseCategoryDimIndex == null) {
            var start = datasetRecord.valueWayDim;
            pushDim(encode[coordDimName], start, count);
            pushDim(encodeSeriesName, start, count);
            datasetRecord.valueWayDim += count;

            // ??? TODO give a better default series name rule?
            // especially when encode x y specified.
            // consider: when mutiple series share one dimension
            // category axis, series name should better use
            // the other dimsion name. On the other hand, use
            // both dimensions name.
        }
        // In category way, the first category axis.
        else if (baseCategoryDimIndex === coordDimIdx) {
            pushDim(encode[coordDimName], 0, count);
            pushDim(encodeItemName, 0, count);
        }
        // In category way, the other axis.
        else {
            var start = datasetRecord.categoryWayDim;
            pushDim(encode[coordDimName], start, count);
            pushDim(encodeSeriesName, start, count);
            datasetRecord.categoryWayDim += count;
        }
    });

    function pushDim(dimIdxArr, idxFrom, idxCount) {
        for (var i = 0; i < idxCount; i++) {
            dimIdxArr.push(idxFrom + i);
        }
    }

    function getDataDimCountOnCoordDim(coordDimInfo) {
        var dimsDef = coordDimInfo.dimsDef;
        return dimsDef ? dimsDef.length : 1;
    }

    encodeItemName.length && (encode.itemName = encodeItemName);
    encodeSeriesName.length && (encode.seriesName = encodeSeriesName);

    return encode;
}

/**
 * Work for data like [{name: ..., value: ...}, ...].
 *
 * @param {module:model/Series} seriesModel
 * @param {module:data/Source} source
 * @return {Object} encode Never be `null/undefined`.
 */
export function makeSeriesEncodeForNameBased(seriesModel, source, dimCount) {
    var encode = {};

    var datasetModel = getDatasetModel(seriesModel);
    // Currently only make default when using dataset, util more reqirements occur.
    if (!datasetModel) {
        return encode;
    }

    var sourceFormat = source.sourceFormat;
    var dimensionsDefine = source.dimensionsDefine;

    var potentialNameDimIndex;
    if (sourceFormat === SOURCE_FORMAT_OBJECT_ROWS || sourceFormat === SOURCE_FORMAT_KEYED_COLUMNS) {
        each(dimensionsDefine, function (dim, idx) {
            if ((isObject(dim) ? dim.name : dim) === 'name') {
                potentialNameDimIndex = idx;
            }
        });
    }

    // idxResult: {v, n}.
    var idxResult = (function () {

        var idxRes0 = {};
        var idxRes1 = {};
        var guessRecords = [];

        // 5 is an experience value.
        for (var i = 0, len = Math.min(5, dimCount); i < len; i++) {
            var guessResult = doGuessOrdinal(
                source.data, sourceFormat, source.seriesLayoutBy,
                dimensionsDefine, source.startIndex, i
            );
            guessRecords.push(guessResult);
            var isPureNumber = guessResult === BE_ORDINAL.Not;

            // [Strategy of idxRes0]: find the first BE_ORDINAL.Not as the value dim,
            // and then find a name dim with the priority:
            // "BE_ORDINAL.Might|BE_ORDINAL.Must" > "other dim" > "the value dim itself".
            if (isPureNumber && idxRes0.v == null && i !== potentialNameDimIndex) {
                idxRes0.v = i;
            }
            if (idxRes0.n == null
                || (idxRes0.n === idxRes0.v)
                || (!isPureNumber && guessRecords[idxRes0.n] === BE_ORDINAL.Not)
            ) {
                idxRes0.n = i;
            }
            if (fulfilled(idxRes0) && guessRecords[idxRes0.n] !== BE_ORDINAL.Not) {
                return idxRes0;
            }

            // [Strategy of idxRes1]: if idxRes0 not satisfied (that is, no BE_ORDINAL.Not),
            // find the first BE_ORDINAL.Might as the value dim,
            // and then find a name dim with the priority:
            // "other dim" > "the value dim itself".
            // That is for backward compat: number-like (e.g., `'3'`, `'55'`) can be
            // treated as number.
            if (!isPureNumber) {
                if (guessResult === BE_ORDINAL.Might && idxRes1.v == null && i !== potentialNameDimIndex) {
                    idxRes1.v = i;
                }
                if (idxRes1.n == null || (idxRes1.n === idxRes1.v)) {
                    idxRes1.n = i;
                }
            }
        }

        function fulfilled(idxResult) {
            return idxResult.v != null && idxResult.n != null;
        }

        return fulfilled(idxRes0) ? idxRes0 : fulfilled(idxRes1) ? idxRes1 : null;
    })();

    if (idxResult) {
        encode.value = idxResult.v;
        // `potentialNameDimIndex` has highest priority.
        var nameDimIndex = potentialNameDimIndex != null ? potentialNameDimIndex : idxResult.n;
        // By default, label use itemName in charts.
        // So we dont set encodeLabel here.
        encode.itemName = [nameDimIndex];
        encode.seriesName = [nameDimIndex];
    }

    return encode;
}

/**
 * If return null/undefined, indicate that should not use datasetModel.
 */
function getDatasetModel(seriesModel) {
    var option = seriesModel.option;
    // Caution: consider the scenario:
    // A dataset is declared and a series is not expected to use the dataset,
    // and at the beginning `setOption({series: { noData })` (just prepare other
    // option but no data), then `setOption({series: {data: [...]}); In this case,
    // the user should set an empty array to avoid that dataset is used by default.
    var thisData = option.data;
    if (!thisData) {
        return seriesModel.ecModel.getComponent('dataset', option.datasetIndex || 0);
    }
}

/**
 * The rule should not be complex, otherwise user might not
 * be able to known where the data is wrong.
 * The code is ugly, but how to make it neat?
 *
 * @param {module:echars/data/Source} source
 * @param {number} dimIndex
 * @return {BE_ORDINAL} guess result.
 */
export function guessOrdinal(source, dimIndex) {
    return doGuessOrdinal(
        source.data,
        source.sourceFormat,
        source.seriesLayoutBy,
        source.dimensionsDefine,
        source.startIndex,
        dimIndex
    );
}

// dimIndex may be overflow source data.
// return {BE_ORDINAL}
function doGuessOrdinal(
    data, sourceFormat, seriesLayoutBy, dimensionsDefine, startIndex, dimIndex
) {
    var result;
    // Experience value.
    var maxLoop = 5;

    if (isTypedArray(data)) {
        return BE_ORDINAL.Not;
    }

    // When sourceType is 'objectRows' or 'keyedColumns', dimensionsDefine
    // always exists in source.
    var dimName;
    var dimType;
    if (dimensionsDefine) {
        var dimDefItem = dimensionsDefine[dimIndex];
        if (isObject(dimDefItem)) {
            dimName = dimDefItem.name;
            dimType = dimDefItem.type;
        }
        else if (isString(dimDefItem)) {
            dimName = dimDefItem;
        }
    }

    if (dimType != null) {
        return dimType === 'ordinal' ? BE_ORDINAL.Must : BE_ORDINAL.Not;
    }

    if (sourceFormat === SOURCE_FORMAT_ARRAY_ROWS) {
        if (seriesLayoutBy === SERIES_LAYOUT_BY_ROW) {
            var sample = data[dimIndex];
            for (var i = 0; i < (sample || []).length && i < maxLoop; i++) {
                if ((result = detectValue(sample[startIndex + i])) != null) {
                    return result;
                }
            }
        }
        else {
            for (var i = 0; i < data.length && i < maxLoop; i++) {
                var row = data[startIndex + i];
                if (row && (result = detectValue(row[dimIndex])) != null) {
                    return result;
                }
            }
        }
    }
    else if (sourceFormat === SOURCE_FORMAT_OBJECT_ROWS) {
        if (!dimName) {
            return BE_ORDINAL.Not;
        }
        for (var i = 0; i < data.length && i < maxLoop; i++) {
            var item = data[i];
            if (item && (result = detectValue(item[dimName])) != null) {
                return result;
            }
        }
    }
    else if (sourceFormat === SOURCE_FORMAT_KEYED_COLUMNS) {
        if (!dimName) {
            return BE_ORDINAL.Not;
        }
        var sample = data[dimName];
        if (!sample || isTypedArray(sample)) {
            return BE_ORDINAL.Not;
        }
        for (var i = 0; i < sample.length && i < maxLoop; i++) {
            if ((result = detectValue(sample[i])) != null) {
                return result;
            }
        }
    }
    else if (sourceFormat === SOURCE_FORMAT_ORIGINAL) {
        for (var i = 0; i < data.length && i < maxLoop; i++) {
            var item = data[i];
            var val = getDataItemValue(item);
            if (!isArray(val)) {
                return BE_ORDINAL.Not;
            }
            if ((result = detectValue(val[dimIndex])) != null) {
                return result;
            }
        }
    }

    function detectValue(val) {
<<<<<<< HEAD
        // For string, assign its type to 'ordinal'
        if (isString(val)) {
            return true;
=======
        var beStr = isString(val);
        // Consider usage convenience, '1', '2' will be treated as "number".
        // `isFinit('')` get `true`.
        if (val != null && isFinite(val) && val !== '') {
            return beStr ? BE_ORDINAL.Might : BE_ORDINAL.Not;
        }
        else if (beStr && val !== '-') {
            return BE_ORDINAL.Must;
>>>>>>> 8028f41f
        }
        else if (val != null && isNaN(val)) {
            return false;
        }
    }

    return BE_ORDINAL.Not;
}<|MERGE_RESOLUTION|>--- conflicted
+++ resolved
@@ -664,20 +664,9 @@
     }
 
     function detectValue(val) {
-<<<<<<< HEAD
         // For string, assign its type to 'ordinal'
         if (isString(val)) {
             return true;
-=======
-        var beStr = isString(val);
-        // Consider usage convenience, '1', '2' will be treated as "number".
-        // `isFinit('')` get `true`.
-        if (val != null && isFinite(val) && val !== '') {
-            return beStr ? BE_ORDINAL.Might : BE_ORDINAL.Not;
-        }
-        else if (beStr && val !== '-') {
-            return BE_ORDINAL.Must;
->>>>>>> 8028f41f
         }
         else if (val != null && isNaN(val)) {
             return false;
