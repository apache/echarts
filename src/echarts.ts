--- conflicted
+++ resolved
@@ -106,11 +106,8 @@
 
 import type {EChartsFullOption} from './option';
 import { findEventDispatcher } from './util/event';
-<<<<<<< HEAD
 import decal from './visual/decal';
-=======
-import { MorphDividingMethod } from 'zrender/src/tool/morphPath';
->>>>>>> 3b5c8b27
+import {MorphDividingMethod} from 'zrender/src/tool/morphPath';
 
 declare let global: any;
 type ModelFinder = modelUtil.ModelFinder;
