/*
* Licensed to the Apache Software Foundation (ASF) under one
* or more contributor license agreements.  See the NOTICE file
* distributed with this work for additional information
* regarding copyright ownership.  The ASF licenses this file
* to you under the Apache License, Version 2.0 (the
* "License"); you may not use this file except in compliance
* with the License.  You may obtain a copy of the License at
*
*   http://www.apache.org/licenses/LICENSE-2.0
*
* Unless required by applicable law or agreed to in writing,
* software distributed under the License is distributed on an
* "AS IS" BASIS, WITHOUT WARRANTIES OR CONDITIONS OF ANY
* KIND, either express or implied.  See the License for the
* specific language governing permissions and limitations
* under the License.
*/
import * as zrender from 'zrender/src/zrender';
import * as zrUtil from 'zrender/src/core/util';
import * as colorTool from 'zrender/src/tool/color';
import env from 'zrender/src/core/env';
import timsort from 'zrender/src/core/timsort';
import Eventful from 'zrender/src/core/Eventful';
import Element, { ElementEvent } from 'zrender/src/Element';
import CanvasPainter from 'zrender/src/canvas/Painter';
import SVGPainter from 'zrender/src/svg/Painter';
import GlobalModel, {QueryConditionKindA, GlobalModelSetOptionOpts} from './model/Global';
import ExtensionAPI from './ExtensionAPI';
import CoordinateSystemManager from './CoordinateSystem';
import OptionManager from './model/OptionManager';
import backwardCompat from './preprocessor/backwardCompat';
import dataStack from './processor/dataStack';
import ComponentModel, { ComponentModelConstructor } from './model/Component';
import SeriesModel, { SeriesModelConstructor } from './model/Series';
import ComponentView, {ComponentViewConstructor} from './view/Component';
import ChartView, {ChartViewConstructor} from './view/Chart';
import * as graphic from './util/graphic';
import {getECData} from './util/ecData';
import {
    enterEmphasisWhenMouseOver,
    leaveEmphasisWhenMouseOut,
    isHighDownDispatcher,
    HOVER_STATE_EMPHASIS,
    HOVER_STATE_BLUR,
    toggleSeriesBlurState,
    toggleSeriesBlurStateFromPayload,
    toggleSelectionFromPayload,
    updateSeriesElementSelection,
    getAllSelectedIndices,
    isSelectChangePayload,
    isHighDownPayload,
    HIGHLIGHT_ACTION_TYPE,
    DOWNPLAY_ACTION_TYPE,
    SELECT_ACTION_TYPE,
    UNSELECT_ACTION_TYPE,
    TOGGLE_SELECT_ACTION_TYPE,
    savePathStates,
    enterEmphasis,
    leaveEmphasis,
    leaveBlur,
    enterSelect,
    leaveSelect,
    enterBlur
} from './util/states';
import * as modelUtil from './util/model';
import {throttle} from './util/throttle';
import {seriesStyleTask, dataStyleTask, dataColorPaletteTask} from './visual/style';
import aria from './visual/aria';
import loadingDefault from './loading/default';
import Scheduler from './stream/Scheduler';
import lightTheme from './theme/light';
import darkTheme from './theme/dark';
import './component/dataset';
import mapDataStorage from './coord/geo/mapDataStorage';
import {CoordinateSystemMaster, CoordinateSystemCreator, CoordinateSystemHostModel} from './coord/CoordinateSystem';
import { parseClassType } from './util/clazz';
import {ECEventProcessor} from './util/ECEventProcessor';
import {
    Payload, ECElement, RendererType, ECEvent,
    ActionHandler, ActionInfo, OptionPreprocessor, PostUpdater,
    LoadingEffect, LoadingEffectCreator, StageHandlerInternal,
    StageHandlerOverallReset, StageHandler,
    ViewRootGroup, DimensionDefinitionLoose, ECEventData, ThemeOption,
    ECOption,
    ECUnitOption,
    ZRColor,
    ComponentMainType,
    ComponentSubType,
    ColorString,
    SelectChangedPayload
} from './util/types';
import Displayable from 'zrender/src/graphic/Displayable';
import IncrementalDisplayable from 'zrender/src/graphic/IncrementalDisplayable';
import { seriesSymbolTask, dataSymbolTask } from './visual/symbol';
import { getVisualFromData, getItemVisualFromData } from './visual/helper';
import LabelManager from './label/LabelManager';
import { deprecateLog } from './util/log';
import { handleLegacySelectEvents } from './legacy/dataSelectAction';

// At least canvas renderer.
import 'zrender/src/canvas/canvas';
<<<<<<< HEAD
import { registerExternalTransform } from './data/helper/transform';
=======
import { createLocaleObject, SYSTEM_LANG, LocaleOption } from './locale';
>>>>>>> d17f8016

declare let global: any;
type ModelFinder = modelUtil.ModelFinder;

const assert = zrUtil.assert;
const each = zrUtil.each;
const isFunction = zrUtil.isFunction;
const isObject = zrUtil.isObject;

export const version = '4.8.0';

export const dependencies = {
    zrender: '4.3.1'
};

const TEST_FRAME_REMAIN_TIME = 1;

const PRIORITY_PROCESSOR_SERIES_FILTER = 800;
// Some data processors depends on the stack result dimension (to calculate data extent).
// So data stack stage should be in front of data processing stage.
const PRIORITY_PROCESSOR_DATASTACK = 900;
// "Data filter" will block the stream, so it should be
// put at the begining of data processing.
const PRIORITY_PROCESSOR_FILTER = 1000;
const PRIORITY_PROCESSOR_DEFAULT = 2000;
const PRIORITY_PROCESSOR_STATISTIC = 5000;

const PRIORITY_VISUAL_LAYOUT = 1000;
const PRIORITY_VISUAL_PROGRESSIVE_LAYOUT = 1100;
const PRIORITY_VISUAL_GLOBAL = 2000;
const PRIORITY_VISUAL_CHART = 3000;
const PRIORITY_VISUAL_POST_CHART_LAYOUT = 3500;
const PRIORITY_VISUAL_COMPONENT = 4000;
const PRIORITY_VISUAL_CHART_DATA_CUSTOM = 4500;    // visual property in data
// FIXME
// necessary?
const PRIORITY_VISUAL_BRUSH = 5000;

export const PRIORITY = {
    PROCESSOR: {
        FILTER: PRIORITY_PROCESSOR_FILTER,
        SERIES_FILTER: PRIORITY_PROCESSOR_SERIES_FILTER,
        STATISTIC: PRIORITY_PROCESSOR_STATISTIC
    },
    VISUAL: {
        LAYOUT: PRIORITY_VISUAL_LAYOUT,
        PROGRESSIVE_LAYOUT: PRIORITY_VISUAL_PROGRESSIVE_LAYOUT,
        GLOBAL: PRIORITY_VISUAL_GLOBAL,
        CHART: PRIORITY_VISUAL_CHART,
        POST_CHART_LAYOUT: PRIORITY_VISUAL_POST_CHART_LAYOUT,
        COMPONENT: PRIORITY_VISUAL_COMPONENT,
        BRUSH: PRIORITY_VISUAL_BRUSH,
        CHART_ITEM: PRIORITY_VISUAL_CHART_DATA_CUSTOM
    }
};

// Main process have three entries: `setOption`, `dispatchAction` and `resize`,
// where they must not be invoked nestedly, except the only case: invoke
// dispatchAction with updateMethod "none" in main process.
// This flag is used to carry out this rule.
// All events will be triggered out side main process (i.e. when !this[IN_MAIN_PROCESS]).
const IN_MAIN_PROCESS_KEY = '__flagInMainProcess' as const;
const OPTION_UPDATED_KEY = '__optionUpdated' as const;
const STATUS_NEEDS_UPDATE_KEY = '__needsUpdateStatus' as const;
const ACTION_REG = /^[a-zA-Z0-9_]+$/;

const CONNECT_STATUS_KEY = '__connectUpdateStatus' as const;
const CONNECT_STATUS_PENDING = 0 as const;
const CONNECT_STATUS_UPDATING = 1 as const;
const CONNECT_STATUS_UPDATED = 2 as const;
type ConnectStatus =
    typeof CONNECT_STATUS_PENDING
    | typeof CONNECT_STATUS_UPDATING
    | typeof CONNECT_STATUS_UPDATED;

interface SetOptionOpts {
    notMerge?: boolean;
    lazyUpdate?: boolean;
    silent?: boolean;
    // Rule: only `id` mapped will be merged,
    // other components of the certain `mainType` will be removed.
    replaceMerge?: GlobalModelSetOptionOpts['replaceMerge']
};

type EventMethodName = 'on' | 'off';
function createRegisterEventWithLowercaseECharts(method: EventMethodName) {
    return function (this: ECharts, ...args: any): ECharts {
        if (this.isDisposed()) {
            disposedWarning(this.id);
            return;
        }
        return toLowercaseNameAndCallEventful<ECharts>(this, method, args);
    };
}
function createRegisterEventWithLowercaseMessageCenter(method: EventMethodName) {
    return function (this: MessageCenter, ...args: any): MessageCenter {
        return toLowercaseNameAndCallEventful<MessageCenter>(this, method, args);
    };
}
function toLowercaseNameAndCallEventful<T>(host: T, method: EventMethodName, args: any): T {
    // `args[0]` is event name. Event name is all lowercase.
    args[0] = args[0] && args[0].toLowerCase();
    return Eventful.prototype[method].apply(host, args) as any;
}


class MessageCenter extends Eventful {}
const messageCenterProto = MessageCenter.prototype;
messageCenterProto.on = createRegisterEventWithLowercaseMessageCenter('on');
messageCenterProto.off = createRegisterEventWithLowercaseMessageCenter('off');

// ---------------------------------------
// Internal method names for class ECharts
// ---------------------------------------
let prepare: (ecIns: ECharts) => void;
let prepareView: (ecIns: ECharts, isComponent: boolean) => void;
let updateDirectly: (
    ecIns: ECharts, method: string, payload: Payload, mainType: ComponentMainType, subType?: ComponentSubType
) => void;
type UpdateMethod = (this: ECharts, payload?: Payload) => void;
let updateMethods: {
    prepareAndUpdate: UpdateMethod,
    update: UpdateMethod,
    updateTransform: UpdateMethod,
    updateView: UpdateMethod,
    updateVisual: UpdateMethod,
    updateLayout: UpdateMethod
};
let doConvertPixel: (ecIns: ECharts, methodName: string, finder: ModelFinder, value: any) => any;
let updateStreamModes: (ecIns: ECharts, ecModel: GlobalModel) => void;
let doDispatchAction: (this: ECharts, payload: Payload, silent: boolean) => void;
let flushPendingActions: (this: ECharts, silent: boolean) => void;
let triggerUpdatedEvent: (this: ECharts, silent: boolean) => void;
let bindRenderedEvent: (zr: zrender.ZRenderType, ecIns: ECharts) => void;
let bindMouseEvent: (zr: zrender.ZRenderType, ecIns: ECharts) => void;
let clearColorPalette: (ecModel: GlobalModel) => void;
let render: (ecIns: ECharts, ecModel: GlobalModel, api: ExtensionAPI, payload: Payload) => void;
let renderComponents: (
    ecIns: ECharts, ecModel: GlobalModel, api: ExtensionAPI, payload: Payload, dirtyList?: ComponentView[]
) => void;
let renderSeries: (
    ecIns: ECharts,
    ecModel: GlobalModel,
    api: ExtensionAPI,
    payload: Payload | 'remain',
    dirtyMap?: {[uid: string]: any}
) => void;
let performPostUpdateFuncs: (ecModel: GlobalModel, api: ExtensionAPI) => void;
let createExtensionAPI: (ecIns: ECharts) => ExtensionAPI;
let enableConnect: (ecIns: ECharts) => void;

let markStatusToUpdate: (ecIns: ECharts) => void;
let applyChangedStates: (ecIns: ECharts) => void;

class ECharts extends Eventful {

    /**
     * @readonly
     */
    id: string;

    /**
     * Group id
     * @readonly
     */
    group: string;

    private _zr: zrender.ZRenderType;

    private _dom: HTMLElement;

    private _model: GlobalModel;

    private _throttledZrFlush: zrender.ZRenderType extends {flush: infer R} ? R : never;

    private _theme: ThemeOption;

    private _locale: LocaleOption;

    private _chartsViews: ChartView[] = [];

    private _chartsMap: {[viewId: string]: ChartView} = {};

    private _componentsViews: ComponentView[] = [];

    private _componentsMap: {[viewId: string]: ComponentView} = {};

    private _coordSysMgr: CoordinateSystemManager;

    private _api: ExtensionAPI;

    private _scheduler: Scheduler;

    private _messageCenter: MessageCenter;

    // Can't dispatch action during rendering procedure
    private _pendingActions: Payload[] = [];

    protected _$eventProcessor: ECEventProcessor;

    private _disposed: boolean;

    private _loadingFX: LoadingEffect;

    private _labelManager: LabelManager;

    private [OPTION_UPDATED_KEY]: boolean | {silent: boolean};
    private [IN_MAIN_PROCESS_KEY]: boolean;
    private [CONNECT_STATUS_KEY]: ConnectStatus;
    private [STATUS_NEEDS_UPDATE_KEY]: boolean;

    constructor(
        dom: HTMLElement,
        // Theme name or themeOption.
        theme?: string | ThemeOption,
        opts?: {
            locale?: string | LocaleOption,
            renderer?: RendererType,
            devicePixelRatio?: number,
            width?: number,
            height?: number
        }
    ) {
        super(new ECEventProcessor());

        opts = opts || {};

        // Get theme by name
        if (typeof theme === 'string') {
            theme = themeStorage[theme] as object;
        }

        this._dom = dom;

        let defaultRenderer = 'canvas';
        if (__DEV__) {
            defaultRenderer = ((
                typeof window === 'undefined' ? global : window
            ) as any).__ECHARTS__DEFAULT__RENDERER__ || defaultRenderer;
        }

        const zr = this._zr = zrender.init(dom, {
            renderer: opts.renderer || defaultRenderer,
            devicePixelRatio: opts.devicePixelRatio,
            width: opts.width,
            height: opts.height
        });

        // Expect 60 fps.
        this._throttledZrFlush = throttle(zrUtil.bind(zr.flush, zr), 17);

        theme = zrUtil.clone(theme);
        theme && backwardCompat(theme as ECUnitOption, true);

        this._theme = theme;

        this._locale = createLocaleObject(opts.locale || SYSTEM_LANG);

        this._coordSysMgr = new CoordinateSystemManager();

        const api = this._api = createExtensionAPI(this);

        // Sort on demand
        function prioritySortFunc(a: StageHandlerInternal, b: StageHandlerInternal): number {
            return a.__prio - b.__prio;
        }
        timsort(visualFuncs, prioritySortFunc);
        timsort(dataProcessorFuncs, prioritySortFunc);

        this._scheduler = new Scheduler(this, api, dataProcessorFuncs, visualFuncs);

        this._messageCenter = new MessageCenter();

        this._labelManager = new LabelManager();

        // Init mouse events
        this._initEvents();

        // In case some people write `window.onresize = chart.resize`
        this.resize = zrUtil.bind(this.resize, this);

        zr.animation.on('frame', this._onframe, this);

        bindRenderedEvent(zr, this);

        bindMouseEvent(zr, this);

        // ECharts instance can be used as value.
        zrUtil.setAsPrimitive(this);
    }

    private _onframe(): void {
        if (this._disposed) {
            return;
        }

        applyChangedStates(this);

        const scheduler = this._scheduler;

        // Lazy update
        if (this[OPTION_UPDATED_KEY]) {
            const silent = (this[OPTION_UPDATED_KEY] as any).silent;

            this[IN_MAIN_PROCESS_KEY] = true;

            prepare(this);
            updateMethods.update.call(this);

            this[IN_MAIN_PROCESS_KEY] = false;

            this[OPTION_UPDATED_KEY] = false;

            flushPendingActions.call(this, silent);

            triggerUpdatedEvent.call(this, silent);
        }
        // Avoid do both lazy update and progress in one frame.
        else if (scheduler.unfinished) {
            // Stream progress.
            let remainTime = TEST_FRAME_REMAIN_TIME;
            const ecModel = this._model;
            const api = this._api;
            scheduler.unfinished = false;
            do {
                const startTime = +new Date();

                scheduler.performSeriesTasks(ecModel);

                // Currently dataProcessorFuncs do not check threshold.
                scheduler.performDataProcessorTasks(ecModel);

                updateStreamModes(this, ecModel);

                // Do not update coordinate system here. Because that coord system update in
                // each frame is not a good user experience. So we follow the rule that
                // the extent of the coordinate system is determin in the first frame (the
                // frame is executed immedietely after task reset.
                // this._coordSysMgr.update(ecModel, api);

                // console.log('--- ec frame visual ---', remainTime);
                scheduler.performVisualTasks(ecModel);

                renderSeries(this, this._model, api, 'remain');

                remainTime -= (+new Date() - startTime);
            }
            while (remainTime > 0 && scheduler.unfinished);

            // Call flush explicitly for trigger finished event.
            if (!scheduler.unfinished) {
                this._zr.flush();
            }
            // Else, zr flushing be ensue within the same frame,
            // because zr flushing is after onframe event.
        }
    }

    getDom(): HTMLElement {
        return this._dom;
    }

    getId(): string {
        return this.id;
    }

    getZr(): zrender.ZRenderType {
        return this._zr;
    }

    /**
     * Usage:
     * chart.setOption(option, notMerge, lazyUpdate);
     * chart.setOption(option, {
     *     notMerge: ...,
     *     lazyUpdate: ...,
     *     silent: ...
     * });
     *
     * @param opts opts or notMerge.
     * @param opts.notMerge Default `false`.
     * @param opts.lazyUpdate Default `false`. Useful when setOption frequently.
     * @param opts.silent Default `false`.
     * @param opts.replaceMerge Default undefined.
     */
    setOption(option: ECOption, notMerge?: boolean, lazyUpdate?: boolean): void;
    setOption(option: ECOption, opts?: SetOptionOpts): void;
    setOption(option: ECOption, notMerge?: boolean | SetOptionOpts, lazyUpdate?: boolean): void {
        if (__DEV__) {
            assert(!this[IN_MAIN_PROCESS_KEY], '`setOption` should not be called during main process.');
        }
        if (this._disposed) {
            disposedWarning(this.id);
            return;
        }

        let silent;
        let replaceMerge;
        if (isObject(notMerge)) {
            lazyUpdate = notMerge.lazyUpdate;
            silent = notMerge.silent;
            replaceMerge = notMerge.replaceMerge;
            notMerge = notMerge.notMerge;
        }

        this[IN_MAIN_PROCESS_KEY] = true;

        if (!this._model || notMerge) {
            const optionManager = new OptionManager(this._api);
            const theme = this._theme;
            const ecModel = this._model = new GlobalModel();
            ecModel.scheduler = this._scheduler;
            ecModel.init(null, null, null, theme, this._locale, optionManager);
        }

        this._model.setOption(option, {replaceMerge: replaceMerge}, optionPreprocessorFuncs);

        if (lazyUpdate) {
            this[OPTION_UPDATED_KEY] = {silent: silent};
            this[IN_MAIN_PROCESS_KEY] = false;
        }
        else {
            prepare(this);

            updateMethods.update.call(this);

            // Ensure zr refresh sychronously, and then pixel in canvas can be
            // fetched after `setOption`.
            this._zr.flush();

            this[OPTION_UPDATED_KEY] = false;
            this[IN_MAIN_PROCESS_KEY] = false;

            flushPendingActions.call(this, silent);
            triggerUpdatedEvent.call(this, silent);
        }
    }

    /**
     * @DEPRECATED
     */
    setTheme(): void {
        console.error('ECharts#setTheme() is DEPRECATED in ECharts 3.0');
    }

    getModel(): GlobalModel {
        return this._model;
    }

    getOption(): ECUnitOption {
        return this._model && this._model.getOption();
    }

    getWidth(): number {
        return this._zr.getWidth();
    }

    getHeight(): number {
        return this._zr.getHeight();
    }

    getDevicePixelRatio(): number {
        return (this._zr.painter as CanvasPainter).dpr || window.devicePixelRatio || 1;
    }

    /**
     * Get canvas which has all thing rendered
     */
    getRenderedCanvas(opts?: {
        backgroundColor?: ZRColor
        pixelRatio?: number
    }): HTMLCanvasElement {
        if (!env.canvasSupported) {
            return;
        }
        opts = zrUtil.extend({}, opts || {});
        opts.pixelRatio = opts.pixelRatio || 1;
        opts.backgroundColor = opts.backgroundColor
            || this._model.get('backgroundColor');
        const zr = this._zr;
        // let list = zr.storage.getDisplayList();
        // Stop animations
        // Never works before in init animation, so remove it.
        // zrUtil.each(list, function (el) {
        //     el.stopAnimation(true);
        // });
        return (zr.painter as CanvasPainter).getRenderedCanvas(opts);
    }

    /**
     * Get svg data url
     */
    getSvgDataURL(): string {
        if (!env.svgSupported) {
            return;
        }

        const zr = this._zr;
        const list = zr.storage.getDisplayList();
        // Stop animations
        zrUtil.each(list, function (el: Element) {
            el.stopAnimation(null, true);
        });

        return (zr.painter as SVGPainter).toDataURL();
    }

    getDataURL(opts?: {
        // file type 'png' by default
        type?: 'png' | 'jpg' | 'svg',
        pixelRatio?: number,
        backgroundColor?: ZRColor,
        // component type array
        excludeComponents?: ComponentMainType[]
    }): string {
        if (this._disposed) {
            disposedWarning(this.id);
            return;
        }

        opts = opts || {};
        const excludeComponents = opts.excludeComponents;
        const ecModel = this._model;
        const excludesComponentViews: ComponentView[] = [];
        const self = this;

        each(excludeComponents, function (componentType) {
            ecModel.eachComponent({
                mainType: componentType
            }, function (component) {
                const view = self._componentsMap[component.__viewId];
                if (!view.group.ignore) {
                    excludesComponentViews.push(view);
                    view.group.ignore = true;
                }
            });
        });

        const url = this._zr.painter.getType() === 'svg'
            ? this.getSvgDataURL()
            : this.getRenderedCanvas(opts).toDataURL(
                'image/' + (opts && opts.type || 'png')
            );

        each(excludesComponentViews, function (view) {
            view.group.ignore = false;
        });

        return url;
    }

    getConnectedDataURL(opts?: {
        // file type 'png' by default
        type?: 'png' | 'jpg' | 'svg',
        pixelRatio?: number,
        backgroundColor?: ZRColor,
        connectedBackgroundColor?: ZRColor
        excludeComponents?: string[]
    }): string {
        if (this._disposed) {
            disposedWarning(this.id);
            return;
        }

        if (!env.canvasSupported) {
            return;
        }
        const isSvg = opts.type === 'svg';
        const groupId = this.group;
        const mathMin = Math.min;
        const mathMax = Math.max;
        const MAX_NUMBER = Infinity;
        if (connectedGroups[groupId]) {
            let left = MAX_NUMBER;
            let top = MAX_NUMBER;
            let right = -MAX_NUMBER;
            let bottom = -MAX_NUMBER;
            const canvasList: {dom: HTMLCanvasElement | string, left: number, top: number}[] = [];
            const dpr = (opts && opts.pixelRatio) || 1;

            zrUtil.each(instances, function (chart, id) {
                if (chart.group === groupId) {
                    const canvas = isSvg
                        ? (chart.getZr().painter as SVGPainter).getSvgDom().innerHTML
                        : chart.getRenderedCanvas(zrUtil.clone(opts));
                    const boundingRect = chart.getDom().getBoundingClientRect();
                    left = mathMin(boundingRect.left, left);
                    top = mathMin(boundingRect.top, top);
                    right = mathMax(boundingRect.right, right);
                    bottom = mathMax(boundingRect.bottom, bottom);
                    canvasList.push({
                        dom: canvas,
                        left: boundingRect.left,
                        top: boundingRect.top
                    });
                }
            });

            left *= dpr;
            top *= dpr;
            right *= dpr;
            bottom *= dpr;
            const width = right - left;
            const height = bottom - top;
            const targetCanvas = zrUtil.createCanvas();
            const zr = zrender.init(targetCanvas, {
                renderer: isSvg ? 'svg' : 'canvas'
            });
            zr.resize({
                width: width,
                height: height
            });

            if (isSvg) {
                let content = '';
                each(canvasList, function (item) {
                    const x = item.left - left;
                    const y = item.top - top;
                    content += '<g transform="translate(' + x + ','
                        + y + ')">' + item.dom + '</g>';
                });
                (zr.painter as SVGPainter).getSvgRoot().innerHTML = content;

                if (opts.connectedBackgroundColor) {
                    (zr.painter as SVGPainter).setBackgroundColor(opts.connectedBackgroundColor as string);
                }

                zr.refreshImmediately();
                return (zr.painter as SVGPainter).toDataURL();
            }
            else {
                // Background between the charts
                if (opts.connectedBackgroundColor) {
                    zr.add(new graphic.Rect({
                        shape: {
                            x: 0,
                            y: 0,
                            width: width,
                            height: height
                        },
                        style: {
                            fill: opts.connectedBackgroundColor
                        }
                    }));
                }

                each(canvasList, function (item) {
                    const img = new graphic.Image({
                        style: {
                            x: item.left * dpr - left,
                            y: item.top * dpr - top,
                            image: item.dom
                        }
                    });
                    zr.add(img);
                });
                zr.refreshImmediately();

                return targetCanvas.toDataURL('image/' + (opts && opts.type || 'png'));
            }
        }
        else {
            return this.getDataURL(opts);
        }
    }

    /**
     * Convert from logical coordinate system to pixel coordinate system.
     * See CoordinateSystem#convertToPixel.
     */
    convertToPixel(finder: ModelFinder, value: any): number[] {
        return doConvertPixel(this, 'convertToPixel', finder, value);
    }

    /**
     * Convert from pixel coordinate system to logical coordinate system.
     * See CoordinateSystem#convertFromPixel.
     */
    convertFromPixel(finder: ModelFinder, value: number[]): any {
        return doConvertPixel(this, 'convertFromPixel', finder, value);
    }

    /**
     * Is the specified coordinate systems or components contain the given pixel point.
     * @param {Array|number} value
     * @return {boolean} result
     */
    containPixel(finder: ModelFinder, value: number[]): boolean {
        if (this._disposed) {
            disposedWarning(this.id);
            return;
        }

        const ecModel = this._model;
        let result: boolean;

        const findResult = modelUtil.parseFinder(ecModel, finder);

        zrUtil.each(findResult, function (models, key) {
            key.indexOf('Models') >= 0 && zrUtil.each(models as ComponentModel[], function (model) {
                const coordSys = (model as CoordinateSystemHostModel).coordinateSystem;
                if (coordSys && coordSys.containPoint) {
                    result = result || !!coordSys.containPoint(value);
                }
                else if (key === 'seriesModels') {
                    const view = this._chartsMap[model.__viewId];
                    if (view && view.containPoint) {
                        result = result || view.containPoint(value, model as SeriesModel);
                    }
                    else {
                        if (__DEV__) {
                            console.warn(key + ': ' + (view
                                ? 'The found component do not support containPoint.'
                                : 'No view mapping to the found component.'
                            ));
                        }
                    }
                }
                else {
                    if (__DEV__) {
                        console.warn(key + ': containPoint is not supported');
                    }
                }
            }, this);
        }, this);

        return !!result;
    }

    /**
     * Get visual from series or data.
     * @param finder
     *        If string, e.g., 'series', means {seriesIndex: 0}.
     *        If Object, could contain some of these properties below:
     *        {
     *            seriesIndex / seriesId / seriesName,
     *            dataIndex / dataIndexInside
     *        }
     *        If dataIndex is not specified, series visual will be fetched,
     *        but not data item visual.
     *        If all of seriesIndex, seriesId, seriesName are not specified,
     *        visual will be fetched from first series.
     * @param visualType 'color', 'symbol', 'symbolSize'
     */
    getVisual(finder: ModelFinder, visualType: string) {
        const ecModel = this._model;

        const parsedFinder = modelUtil.parseFinder(ecModel, finder, {
            defaultMainType: 'series'
        });

        const seriesModel = parsedFinder.seriesModel;

        if (__DEV__) {
            if (!seriesModel) {
                console.warn('There is no specified seires model');
            }
        }

        const data = seriesModel.getData();

        const dataIndexInside = parsedFinder.hasOwnProperty('dataIndexInside')
            ? parsedFinder.dataIndexInside
            : parsedFinder.hasOwnProperty('dataIndex')
            ? data.indexOfRawIndex(parsedFinder.dataIndex)
            : null;

        return dataIndexInside != null
            ? getItemVisualFromData(data, dataIndexInside, visualType)
            : getVisualFromData(data, visualType);
    }

    /**
     * Get view of corresponding component model
     */
    getViewOfComponentModel(componentModel: ComponentModel): ComponentView {
        return this._componentsMap[componentModel.__viewId];
    }

    /**
     * Get view of corresponding series model
     */
    getViewOfSeriesModel(seriesModel: SeriesModel): ChartView {
        return this._chartsMap[seriesModel.__viewId];
    }


    private _initEvents(): void {
        each(MOUSE_EVENT_NAMES, (eveName) => {
            const handler = (e: ElementEvent) => {
                const ecModel = this.getModel();
                const el = e.target;
                let params: ECEvent;
                const isGlobalOut = eveName === 'globalout';
                const ecData = el && getECData(el);
                // no e.target when 'globalout'.
                if (isGlobalOut) {
                    params = {} as ECEvent;
                }
                else if (ecData && ecData.dataIndex != null) {
                    const dataModel = ecData.dataModel || ecModel.getSeriesByIndex(ecData.seriesIndex);
                    params = (
                        dataModel && dataModel.getDataParams(ecData.dataIndex, ecData.dataType) || {}
                    ) as ECEvent;
                }
                // If element has custom eventData of components
                else if (el && ecData.eventData) {
                    params = zrUtil.extend({}, ecData.eventData) as ECEvent;
                }

                // Contract: if params prepared in mouse event,
                // these properties must be specified:
                // {
                //    componentType: string (component main type)
                //    componentIndex: number
                // }
                // Otherwise event query can not work.

                if (params) {
                    let componentType = params.componentType;
                    let componentIndex = params.componentIndex;
                    // Special handling for historic reason: when trigger by
                    // markLine/markPoint/markArea, the componentType is
                    // 'markLine'/'markPoint'/'markArea', but we should better
                    // enable them to be queried by seriesIndex, since their
                    // option is set in each series.
                    if (componentType === 'markLine'
                        || componentType === 'markPoint'
                        || componentType === 'markArea'
                    ) {
                        componentType = 'series';
                        componentIndex = params.seriesIndex;
                    }
                    const model = componentType && componentIndex != null
                        && ecModel.getComponent(componentType, componentIndex);
                    const view = model && this[
                        model.mainType === 'series' ? '_chartsMap' : '_componentsMap'
                    ][model.__viewId];

                    if (__DEV__) {
                        // `event.componentType` and `event[componentTpype + 'Index']` must not
                        // be missed, otherwise there is no way to distinguish source component.
                        // See `dataFormat.getDataParams`.
                        if (!isGlobalOut && !(model && view)) {
                            console.warn('model or view can not be found by params');
                        }
                    }

                    params.event = e;
                    params.type = eveName;

                    this._$eventProcessor.eventInfo = {
                        targetEl: el,
                        packedEvent: params,
                        model: model,
                        view: view
                    };

                    this.trigger(eveName, params);
                }
            };
            // Consider that some component (like tooltip, brush, ...)
            // register zr event handler, but user event handler might
            // do anything, such as call `setOption` or `dispatchAction`,
            // which probably update any of the content and probably
            // cause problem if it is called previous other inner handlers.
            (handler as any).zrEventfulCallAtLast = true;
            this._zr.on(eveName, handler, this);
        });

        each(eventActionMap, (actionType, eventType) => {
            this._messageCenter.on(eventType, function (event) {
                this.trigger(eventType, event);
            }, this);
        });

        // Extra events
        // TODO register?
        each(
            ['selectchanged'],
            (eventType) => {
                this._messageCenter.on(eventType, function (event) {
                    this.trigger(eventType, event);
                }, this);
            }
        );

        handleLegacySelectEvents(this._messageCenter, this);
    }

    isDisposed(): boolean {
        return this._disposed;
    }

    clear(): void {
        if (this._disposed) {
            disposedWarning(this.id);
            return;
        }
        this.setOption({ series: [] }, true);
    }

    dispose(): void {
        if (this._disposed) {
            disposedWarning(this.id);
            return;
        }
        this._disposed = true;

        modelUtil.setAttribute(this.getDom(), DOM_ATTRIBUTE_KEY, '');

        const api = this._api;
        const ecModel = this._model;

        each(this._componentsViews, function (component) {
            component.dispose(ecModel, api);
        });
        each(this._chartsViews, function (chart) {
            chart.dispose(ecModel, api);
        });

        // Dispose after all views disposed
        this._zr.dispose();

        delete instances[this.id];
    }

    /**
     * Resize the chart
     */
    resize(opts?: {
        width?: number | 'auto', // Can be 'auto' (the same as null/undefined)
        height?: number | 'auto', // Can be 'auto' (the same as null/undefined)
        silent?: boolean // by default false.
    }): void {
        if (__DEV__) {
            assert(!this[IN_MAIN_PROCESS_KEY], '`resize` should not be called during main process.');
        }
        if (this._disposed) {
            disposedWarning(this.id);
            return;
        }

        this._zr.resize(opts);

        const ecModel = this._model;

        // Resize loading effect
        this._loadingFX && this._loadingFX.resize();

        if (!ecModel) {
            return;
        }

        const optionChanged = ecModel.resetOption('media');

        const silent = opts && opts.silent;

        this[IN_MAIN_PROCESS_KEY] = true;

        optionChanged && prepare(this);
        updateMethods.update.call(this, {
            type: 'resize',
            animation: {
                // Disable animation
                duration: 0
            }
        });

        this[IN_MAIN_PROCESS_KEY] = false;

        flushPendingActions.call(this, silent);

        triggerUpdatedEvent.call(this, silent);
    }

    /**
     * Show loading effect
     * @param name 'default' by default
     * @param cfg cfg of registered loading effect
     */
    showLoading(cfg?: object): void;
    showLoading(name?: string, cfg?: object): void;
    showLoading(name?: string | object, cfg?: object): void {
        if (this._disposed) {
            disposedWarning(this.id);
            return;
        }

        if (isObject(name)) {
            cfg = name as object;
            name = '';
        }
        name = name || 'default';

        this.hideLoading();
        if (!loadingEffects[name]) {
            if (__DEV__) {
                console.warn('Loading effects ' + name + ' not exists.');
            }
            return;
        }
        const el = loadingEffects[name](this._api, cfg);
        const zr = this._zr;
        this._loadingFX = el;

        zr.add(el);
    }

    /**
     * Hide loading effect
     */
    hideLoading(): void {
        if (this._disposed) {
            disposedWarning(this.id);
            return;
        }

        this._loadingFX && this._zr.remove(this._loadingFX);
        this._loadingFX = null;
    }

    makeActionFromEvent(eventObj: ECEvent): Payload {
        const payload = zrUtil.extend({}, eventObj) as Payload;
        payload.type = eventActionMap[eventObj.type];
        return payload;
    }

    /**
     * @param opt If pass boolean, means opt.silent
     * @param opt.silent Default `false`. Whether trigger events.
     * @param opt.flush Default `undefined`.
     *        true: Flush immediately, and then pixel in canvas can be fetched
     *            immediately. Caution: it might affect performance.
     *        false: Not flush.
     *        undefined: Auto decide whether perform flush.
     */
    dispatchAction(
        payload: Payload,
        opt?: boolean | {
            silent?: boolean,
            flush?: boolean | undefined
        }
    ): void {
        if (this._disposed) {
            disposedWarning(this.id);
            return;
        }

        if (!isObject(opt)) {
            opt = {silent: !!opt};
        }

        if (!actions[payload.type]) {
            return;
        }

        // Avoid dispatch action before setOption. Especially in `connect`.
        if (!this._model) {
            return;
        }

        // May dispatchAction in rendering procedure
        if (this[IN_MAIN_PROCESS_KEY]) {
            this._pendingActions.push(payload);
            return;
        }

        const silent = opt.silent;
        doDispatchAction.call(this, payload, silent);

        const flush = opt.flush;
        if (flush) {
            this._zr.flush();
        }
        else if (flush !== false && env.browser.weChat) {
            // In WeChat embeded browser, `requestAnimationFrame` and `setInterval`
            // hang when sliding page (on touch event), which cause that zr does not
            // refresh util user interaction finished, which is not expected.
            // But `dispatchAction` may be called too frequently when pan on touch
            // screen, which impacts performance if do not throttle them.
            this._throttledZrFlush();
        }

        flushPendingActions.call(this, silent);

        triggerUpdatedEvent.call(this, silent);
    }

    updateLabelLayout() {
        const labelManager = this._labelManager;
        labelManager.updateLayoutConfig(this._api);
        labelManager.layout(this._api);
        labelManager.processLabelsOverall();
    }

    appendData(params: {
        seriesIndex: number,
        data: any
    }): void {
        if (this._disposed) {
            disposedWarning(this.id);
            return;
        }

        const seriesIndex = params.seriesIndex;
        const ecModel = this.getModel();
        const seriesModel = ecModel.getSeriesByIndex(seriesIndex) as SeriesModel;

        if (__DEV__) {
            assert(params.data && seriesModel);
        }

        seriesModel.appendData(params);

        // Note: `appendData` does not support that update extent of coordinate
        // system, util some scenario require that. In the expected usage of
        // `appendData`, the initial extent of coordinate system should better
        // be fixed by axis `min`/`max` setting or initial data, otherwise if
        // the extent changed while `appendData`, the location of the painted
        // graphic elements have to be changed, which make the usage of
        // `appendData` meaningless.

        this._scheduler.unfinished = true;
    }


    // A work around for no `internal` modifier in ts yet but
    // need to strictly hide private methods to JS users.
    private static internalField = (function () {

        prepare = function (ecIns: ECharts): void {
            const scheduler = ecIns._scheduler;

            scheduler.restorePipelines(ecIns._model);
            scheduler.prepareStageTasks();

            prepareView(ecIns, true);
            prepareView(ecIns, false);

            scheduler.plan();
        };

        /**
         * Prepare view instances of charts and components
         */
        prepareView = function (ecIns: ECharts, isComponent: boolean): void {
            const ecModel = ecIns._model;
            const scheduler = ecIns._scheduler;
            const viewList = isComponent ? ecIns._componentsViews : ecIns._chartsViews;
            const viewMap = isComponent ? ecIns._componentsMap : ecIns._chartsMap;
            const zr = ecIns._zr;
            const api = ecIns._api;

            for (let i = 0; i < viewList.length; i++) {
                viewList[i].__alive = false;
            }

            isComponent
                ? ecModel.eachComponent(function (componentType, model) {
                    componentType !== 'series' && doPrepare(model);
                })
                : ecModel.eachSeries(doPrepare);

            function doPrepare(model: ComponentModel): void {
                // By defaut view will be reused if possible for the case that `setOption` with "notMerge"
                // mode and need to enable transition animation. (Usually, when they have the same id, or
                // especially no id but have the same type & name & index. See the `model.id` generation
                // rule in `makeIdAndName` and `viewId` generation rule here).
                // But in `replaceMerge` mode, this feature should be able to disabled when it is clear that
                // the new model has nothing to do with the old model.
                const requireNewView = model.__requireNewView;
                // This command should not work twice.
                model.__requireNewView = false;
                // Consider: id same and type changed.
                const viewId = '_ec_' + model.id + '_' + model.type;
                let view = !requireNewView && viewMap[viewId];
                if (!view) {
                    const classType = parseClassType(model.type);
                    const Clazz = isComponent
                        ? (ComponentView as ComponentViewConstructor).getClass(classType.main, classType.sub)
                        : (
                            // FIXME:TS
                            // (ChartView as ChartViewConstructor).getClass('series', classType.sub)
                            // For backward compat, still support a chart type declared as only subType
                            // like "liquidfill", but recommend "series.liquidfill"
                            // But need a base class to make a type series.
                            (ChartView as ChartViewConstructor).getClass(classType.sub)
                        );

                    if (__DEV__) {
                        assert(Clazz, classType.sub + ' does not exist.');
                    }

                    view = new Clazz();
                    view.init(ecModel, api);
                    viewMap[viewId] = view;
                    viewList.push(view as any);
                    zr.add(view.group);
                }

                model.__viewId = view.__id = viewId;
                view.__alive = true;
                view.__model = model;
                view.group.__ecComponentInfo = {
                    mainType: model.mainType,
                    index: model.componentIndex
                };
                !isComponent && scheduler.prepareView(
                    view as ChartView, model as SeriesModel, ecModel, api
                );
            }

            for (let i = 0; i < viewList.length;) {
                const view = viewList[i];
                if (!view.__alive) {
                    !isComponent && (view as ChartView).renderTask.dispose();
                    zr.remove(view.group);
                    view.dispose(ecModel, api);
                    viewList.splice(i, 1);
                    if (viewMap[view.__id] === view) {
                        delete viewMap[view.__id];
                    }
                    view.__id = view.group.__ecComponentInfo = null;
                }
                else {
                    i++;
                }
            }
        };

        updateDirectly = function (
            ecIns: ECharts,
            method: string,
            payload: Payload,
            mainType: ComponentMainType,
            subType?: ComponentSubType
        ): void {
            const ecModel = ecIns._model;

            ecModel.setUpdatePayload(payload);

            // broadcast
            if (!mainType) {
                // FIXME
                // Chart will not be update directly here, except set dirty.
                // But there is no such scenario now.
                each([].concat(ecIns._componentsViews).concat(ecIns._chartsViews), callView);
                return;
            }

            const query: QueryConditionKindA['query'] = {};
            query[mainType + 'Id'] = payload[mainType + 'Id'];
            query[mainType + 'Index'] = payload[mainType + 'Index'];
            query[mainType + 'Name'] = payload[mainType + 'Name'];

            const condition = {mainType: mainType, query: query} as QueryConditionKindA;
            subType && (condition.subType = subType); // subType may be '' by parseClassType;

            const excludeSeriesId = payload.excludeSeriesId;
            let excludeSeriesIdMap: zrUtil.HashMap<string[], string>;
            if (excludeSeriesId != null) {
                excludeSeriesIdMap = zrUtil.createHashMap(modelUtil.normalizeToArray(excludeSeriesId));
            }

            // If dispatchAction before setOption, do nothing.
            ecModel && ecModel.eachComponent(condition, function (model) {
                if (!excludeSeriesIdMap || excludeSeriesIdMap.get(model.id) == null) {
                    if (isHighDownPayload(payload) && !payload.notBlur) {
                        if (model instanceof SeriesModel) {
                            toggleSeriesBlurStateFromPayload(model, payload, ecIns);
                        }
                    }
                    else if (isSelectChangePayload(payload)) {
                        // TODO geo
                        if (model instanceof SeriesModel) {
                            toggleSelectionFromPayload(model, payload, ecIns);
                            updateSeriesElementSelection(model);
                            markStatusToUpdate(ecIns);
                        }
                    }

                    callView(ecIns[
                        mainType === 'series' ? '_chartsMap' : '_componentsMap'
                    ][model.__viewId]);
                }
            }, ecIns);

            function callView(view: ComponentView | ChartView) {
                view && view.__alive && (view as any)[method] && (view as any)[method](
                    view.__model, ecModel, ecIns._api, payload
                );
            }
        };

        updateMethods = {

            prepareAndUpdate: function (this: ECharts, payload: Payload): void {
                prepare(this);
                updateMethods.update.call(this, payload);
            },

            update: function (this: ECharts, payload: Payload): void {
                // console.profile && console.profile('update');

                const ecModel = this._model;
                const api = this._api;
                const zr = this._zr;
                const coordSysMgr = this._coordSysMgr;
                const scheduler = this._scheduler;

                // update before setOption
                if (!ecModel) {
                    return;
                }

                ecModel.setUpdatePayload(payload);

                scheduler.restoreData(ecModel, payload);

                scheduler.performSeriesTasks(ecModel);

                // TODO
                // Save total ecModel here for undo/redo (after restoring data and before processing data).
                // Undo (restoration of total ecModel) can be carried out in 'action' or outside API call.

                // Create new coordinate system each update
                // In LineView may save the old coordinate system and use it to get the orignal point
                coordSysMgr.create(ecModel, api);

                scheduler.performDataProcessorTasks(ecModel, payload);

                // Current stream render is not supported in data process. So we can update
                // stream modes after data processing, where the filtered data is used to
                // deteming whether use progressive rendering.
                updateStreamModes(this, ecModel);

                // We update stream modes before coordinate system updated, then the modes info
                // can be fetched when coord sys updating (consider the barGrid extent fix). But
                // the drawback is the full coord info can not be fetched. Fortunately this full
                // coord is not requied in stream mode updater currently.
                coordSysMgr.update(ecModel, api);

                clearColorPalette(ecModel);
                scheduler.performVisualTasks(ecModel, payload);

                render(this, ecModel, api, payload);

                // Set background
                let backgroundColor = ecModel.get('backgroundColor') || 'transparent';
                const darkMode = ecModel.get('darkMode');

                // In IE8
                if (!env.canvasSupported) {
                    const colorArr = colorTool.parse(backgroundColor as ColorString);
                    backgroundColor = colorTool.stringify(colorArr, 'rgb');
                    if (colorArr[3] === 0) {
                        backgroundColor = 'transparent';
                    }
                }
                else {
                    zr.setBackgroundColor(backgroundColor);

                    // Force set dark mode.
                    if (darkMode != null && darkMode !== 'auto') {
                        zr.setDarkMode(darkMode);
                    }
                }

                performPostUpdateFuncs(ecModel, api);

                // console.profile && console.profileEnd('update');
            },

            updateTransform: function (this: ECharts, payload: Payload): void {
                const ecModel = this._model;
                const api = this._api;

                // update before setOption
                if (!ecModel) {
                    return;
                }

                ecModel.setUpdatePayload(payload);

                // ChartView.markUpdateMethod(payload, 'updateTransform');

                const componentDirtyList = [];
                ecModel.eachComponent((componentType, componentModel) => {
                    if (componentType === 'series') {
                        return;
                    }

                    const componentView = this.getViewOfComponentModel(componentModel);
                    if (componentView && componentView.__alive) {
                        if (componentView.updateTransform) {
                            const result = componentView.updateTransform(componentModel, ecModel, api, payload);
                            result && result.update && componentDirtyList.push(componentView);
                        }
                        else {
                            componentDirtyList.push(componentView);
                        }
                    }
                });

                const seriesDirtyMap = zrUtil.createHashMap();
                ecModel.eachSeries((seriesModel) => {
                    const chartView = this._chartsMap[seriesModel.__viewId];
                    if (chartView.updateTransform) {
                        const result = chartView.updateTransform(seriesModel, ecModel, api, payload);
                        result && result.update && seriesDirtyMap.set(seriesModel.uid, 1);
                    }
                    else {
                        seriesDirtyMap.set(seriesModel.uid, 1);
                    }
                });

                clearColorPalette(ecModel);
                // Keep pipe to the exist pipeline because it depends on the render task of the full pipeline.
                // this._scheduler.performVisualTasks(ecModel, payload, 'layout', true);
                this._scheduler.performVisualTasks(
                    ecModel, payload, {setDirty: true, dirtyMap: seriesDirtyMap}
                );

                // Currently, not call render of components. Geo render cost a lot.
                // renderComponents(ecIns, ecModel, api, payload, componentDirtyList);
                renderSeries(this, ecModel, api, payload, seriesDirtyMap);

                performPostUpdateFuncs(ecModel, this._api);
            },

            updateView: function (this: ECharts, payload: Payload): void {
                const ecModel = this._model;

                // update before setOption
                if (!ecModel) {
                    return;
                }

                ecModel.setUpdatePayload(payload);

                ChartView.markUpdateMethod(payload, 'updateView');

                clearColorPalette(ecModel);

                // Keep pipe to the exist pipeline because it depends on the render task of the full pipeline.
                this._scheduler.performVisualTasks(ecModel, payload, {setDirty: true});

                render(this, this._model, this._api, payload);

                performPostUpdateFuncs(ecModel, this._api);
            },

            updateVisual: function (this: ECharts, payload: Payload): void {
                // updateMethods.update.call(this, payload);

                const ecModel = this._model;

                // update before setOption
                if (!ecModel) {
                    return;
                }

                ecModel.setUpdatePayload(payload);

                // clear all visual
                ecModel.eachSeries(function (seriesModel) {
                    seriesModel.getData().clearAllVisual();
                });

                // Perform visual
                ChartView.markUpdateMethod(payload, 'updateVisual');

                clearColorPalette(ecModel);

                // Keep pipe to the exist pipeline because it depends on the render task of the full pipeline.
                this._scheduler.performVisualTasks(ecModel, payload, {visualType: 'visual', setDirty: true});

                ecModel.eachComponent((componentType, componentModel) => {  // TODO componentType may be series.
                    if (componentType !== 'series') {
                        const componentView = this.getViewOfComponentModel(componentModel);
                        componentView && componentView.__alive
                            && componentView.updateVisual(componentModel, ecModel, this._api, payload);
                    }
                });

                ecModel.eachSeries((seriesModel) => {
                    const chartView = this._chartsMap[seriesModel.__viewId];
                    chartView.updateVisual(seriesModel, ecModel, this._api, payload);
                });

                performPostUpdateFuncs(ecModel, this._api);
            },

            updateLayout: function (this: ECharts, payload: Payload): void {
                updateMethods.update.call(this, payload);
            }
        };

        doConvertPixel = function (
            ecIns: ECharts,
            methodName: 'convertFromPixel' | 'convertToPixel',
            finder: ModelFinder,
            value: any
        ): any {
            if (ecIns._disposed) {
                disposedWarning(ecIns.id);
                return;
            }
            const ecModel = ecIns._model;
            const coordSysList = ecIns._coordSysMgr.getCoordinateSystems();
            let result;

            const parsedFinder = modelUtil.parseFinder(ecModel, finder);

            for (let i = 0; i < coordSysList.length; i++) {
                const coordSys = coordSysList[i];
                if (coordSys[methodName]
                    && (result = coordSys[methodName](ecModel, parsedFinder, value)) != null
                ) {
                    return result;
                }
            }

            if (__DEV__) {
                console.warn(
                    'No coordinate system that supports ' + methodName + ' found by the given finder.'
                );
            }
        };

        updateStreamModes = function (ecIns: ECharts, ecModel: GlobalModel): void {
            const chartsMap = ecIns._chartsMap;
            const scheduler = ecIns._scheduler;
            ecModel.eachSeries(function (seriesModel) {
                scheduler.updateStreamModes(seriesModel, chartsMap[seriesModel.__viewId]);
            });
        };

        doDispatchAction = function (this: ECharts, payload: Payload, silent: boolean): void {
            const ecModel = this.getModel();
            const payloadType = payload.type;
            const escapeConnect = payload.escapeConnect;
            const actionWrap = actions[payloadType];
            const actionInfo = actionWrap.actionInfo;

            const cptTypeTmp = (actionInfo.update || 'update').split(':');
            const updateMethod = cptTypeTmp.pop();
            const cptType = cptTypeTmp[0] != null && parseClassType(cptTypeTmp[0]);

            this[IN_MAIN_PROCESS_KEY] = true;

            let payloads: Payload[] = [payload];
            let batched = false;
            // Batch action
            if (payload.batch) {
                batched = true;
                payloads = zrUtil.map<Payload['batch'][0], Payload, unknown>(payload.batch, function (item) {
                    item = zrUtil.defaults(zrUtil.extend({}, item), payload);
                    item.batch = null;
                    return item as Payload;
                });
            }

            const eventObjBatch: ECEventData[] = [];
            let eventObj: ECEvent;

            const isSelectChange = isSelectChangePayload(payload);
            const isStatusChange = isHighDownPayload(payload) || isSelectChange;

            each(payloads, (batchItem) => {
                // Action can specify the event by return it.
                eventObj = actionWrap.action(batchItem, this._model, this._api) as ECEvent;
                // Emit event outside
                eventObj = eventObj || zrUtil.extend({} as ECEvent, batchItem);
                // Convert type to eventType
                eventObj.type = actionInfo.event || eventObj.type;
                eventObjBatch.push(eventObj);

                // light update does not perform data process, layout and visual.
                if (isStatusChange) {
                    // method, payload, mainType, subType
                    updateDirectly(this, updateMethod, batchItem as Payload, 'series');

                    // Mark status to update
                    markStatusToUpdate(this);
                }
                else if (cptType) {
                    updateDirectly(this, updateMethod, batchItem as Payload, cptType.main, cptType.sub);
                }
            });

            if (payload.statusChanged) {
                markStatusToUpdate(this);
            }

            if (updateMethod !== 'none' && !isStatusChange && !cptType) {
                // Still dirty
                if (this[OPTION_UPDATED_KEY]) {
                    prepare(this);
                    updateMethods.update.call(this, payload);
                    this[OPTION_UPDATED_KEY] = false;
                }
                else {
                    updateMethods[updateMethod as keyof typeof updateMethods].call(this, payload);
                }
            }

            // Follow the rule of action batch
            if (batched) {
                eventObj = {
                    type: actionInfo.event || payloadType,
                    escapeConnect: escapeConnect,
                    batch: eventObjBatch
                };
            }
            else {
                eventObj = eventObjBatch[0] as ECEvent;
            }

            this[IN_MAIN_PROCESS_KEY] = false;

            if (!silent) {
                const messageCenter = this._messageCenter;
                messageCenter.trigger(eventObj.type, eventObj);
                // Extra triggered 'selectchanged' event
                if (isSelectChange) {
                    const newObj: SelectChangedPayload = {
                        type: 'selectchanged',
                        escapeConnect: escapeConnect,
                        selected: getAllSelectedIndices(ecModel),
                        isFromClick: payload.isFromClick || false,
                        fromAction: payload.type as 'select' | 'unselect' | 'toggleSelected',
                        fromActionPayload: payload
                    };
                    messageCenter.trigger(newObj.type, newObj);
                }
            }
        };

        flushPendingActions = function (this: ECharts, silent: boolean): void {
            const pendingActions = this._pendingActions;
            while (pendingActions.length) {
                const payload = pendingActions.shift();
                doDispatchAction.call(this, payload, silent);
            }
        };

        triggerUpdatedEvent = function (this: ECharts, silent): void {
            !silent && this.trigger('updated');
        };

        /**
         * Event `rendered` is triggered when zr
         * rendered. It is useful for realtime
         * snapshot (reflect animation).
         *
         * Event `finished` is triggered when:
         * (1) zrender rendering finished.
         * (2) initial animation finished.
         * (3) progressive rendering finished.
         * (4) no pending action.
         * (5) no delayed setOption needs to be processed.
         */
        bindRenderedEvent = function (zr: zrender.ZRenderType, ecIns: ECharts): void {
            zr.on('rendered', function (params) {

                ecIns.trigger('rendered', params);

                // The `finished` event should not be triggered repeatly,
                // so it should only be triggered when rendering indeed happend
                // in zrender. (Consider the case that dipatchAction is keep
                // triggering when mouse move).
                if (
                    // Although zr is dirty if initial animation is not finished
                    // and this checking is called on frame, we also check
                    // animation finished for robustness.
                    zr.animation.isFinished()
                    && !ecIns[OPTION_UPDATED_KEY]
                    && !ecIns._scheduler.unfinished
                    && !ecIns._pendingActions.length
                ) {
                    ecIns.trigger('finished');
                }
            });
        };

        bindMouseEvent = function (zr: zrender.ZRenderType, ecIns: ECharts): void {
            function getDispatcher(target: Element, det: (target: Element) => boolean) {
                while (target && !det(target)) {
                    if (target.__hostTarget) {
                        target = target.__hostTarget;
                    }
                    else {
                        target = target.parent;
                    }
                }
                return target;
            }
            zr.on('mouseover', function (e) {
                const el = e.target;
                const dispatcher = getDispatcher(el, isHighDownDispatcher);
                if (dispatcher) {
                    const ecData = getECData(dispatcher);
                    // Try blur all in the related series. Then emphasis the hoverred.
                    // TODO. progressive mode.
                    toggleSeriesBlurState(
                        ecData.seriesIndex, ecData.focus, ecData.blurScope, ecIns, true
                    );
                    enterEmphasisWhenMouseOver(dispatcher, e);

                    markStatusToUpdate(ecIns);
                }
            }).on('mouseout', function (e) {
                const el = e.target;
                const dispatcher = getDispatcher(el, isHighDownDispatcher);
                if (dispatcher) {
                    const ecData = getECData(dispatcher);
                    toggleSeriesBlurState(
                        ecData.seriesIndex, ecData.focus, ecData.blurScope, ecIns, false
                    );

                    leaveEmphasisWhenMouseOut(dispatcher, e);

                    markStatusToUpdate(ecIns);
                }
            }).on('click', function (e) {
                const el = e.target;
                const dispatcher = getDispatcher(
                    el, (target) => getECData(target).dataIndex != null
                );
                if (dispatcher) {
                    const actionType = (dispatcher as ECElement).selected ? 'unselect' : 'select';
                    const ecData = getECData(dispatcher);
                    ecIns._api.dispatchAction({
                        type: actionType,
                        dataType: ecData.dataType,
                        dataIndexInside: ecData.dataIndex,
                        seriesIndex: ecData.seriesIndex,
                        isFromClick: true
                    });
                }
            });
        };

        clearColorPalette = function (ecModel: GlobalModel): void {
            ecModel.clearColorPalette();
            ecModel.eachSeries(function (seriesModel) {
                seriesModel.clearColorPalette();
            });
        };

        render = function (ecIns: ECharts, ecModel: GlobalModel, api: ExtensionAPI, payload: Payload): void {

            renderComponents(ecIns, ecModel, api, payload);

            each(ecIns._chartsViews, function (chart: ChartView) {
                chart.__alive = false;
            });

            renderSeries(ecIns, ecModel, api, payload);

            // Remove groups of unrendered charts
            each(ecIns._chartsViews, function (chart: ChartView) {
                if (!chart.__alive) {
                    chart.remove(ecModel, api);
                }
            });
        };

        renderComponents = function (
            ecIns: ECharts, ecModel: GlobalModel, api: ExtensionAPI, payload: Payload, dirtyList?: ComponentView[]
        ): void {
            each(dirtyList || ecIns._componentsViews, function (componentView: ComponentView) {
                const componentModel = componentView.__model;
                clearStates(componentModel, componentView);

                componentView.render(componentModel, ecModel, api, payload);

                updateZ(componentModel, componentView);

                updateStates(componentModel, componentView);
            });

        };

        /**
         * Render each chart and component
         */
        renderSeries = function (
            ecIns: ECharts,
            ecModel: GlobalModel,
            api: ExtensionAPI,
            payload: Payload | 'remain',
            dirtyMap?: {[uid: string]: any}
        ): void {
            // Render all charts
            const scheduler = ecIns._scheduler;
            const labelManager = ecIns._labelManager;

            labelManager.clearLabels();

            let unfinished: boolean = false;
            ecModel.eachSeries(function (seriesModel) {
                const chartView = ecIns._chartsMap[seriesModel.__viewId];
                chartView.__alive = true;

                const renderTask = chartView.renderTask;
                scheduler.updatePayload(renderTask, payload);

                // TODO states on marker.
                clearStates(seriesModel, chartView);

                if (dirtyMap && dirtyMap.get(seriesModel.uid)) {
                    renderTask.dirty();
                }
                if (renderTask.perform(scheduler.getPerformArgs(renderTask))) {
                    unfinished = true;
                }

                chartView.group.silent = !!seriesModel.get('silent');
                // Should not call markRedraw on group, because it will disable zrender
                // increamental render (alway render from the __startIndex each frame)
                // chartView.group.markRedraw();

                updateZ(seriesModel, chartView);

                updateBlend(seriesModel, chartView);

                updateSeriesElementSelection(seriesModel);

                // Add labels.
                labelManager.addLabelsOfSeries(chartView);
            });

            scheduler.unfinished = unfinished || scheduler.unfinished;

            labelManager.updateLayoutConfig(api);
            labelManager.layout(api);
            labelManager.processLabelsOverall();

            ecModel.eachSeries(function (seriesModel) {
                const chartView = ecIns._chartsMap[seriesModel.__viewId];
                // NOTE: Update states after label is updated.
                // label should be in normal status when layouting.
                updateStates(seriesModel, chartView);
            });


            // If use hover layer
            updateHoverLayerStatus(ecIns, ecModel);

            // Add aria
            aria(ecIns._zr.dom, ecModel);
        };

        performPostUpdateFuncs = function (ecModel: GlobalModel, api: ExtensionAPI): void {
            each(postUpdateFuncs, function (func) {
                func(ecModel, api);
            });
        };

        markStatusToUpdate = function (ecIns: ECharts): void {
            ecIns[STATUS_NEEDS_UPDATE_KEY] = true;
            // Wake up zrender if it's sleep. Let it update states in the next frame.
            ecIns.getZr().wakeUp();
        };

        applyChangedStates = function (ecIns: ECharts): void {
            if (!ecIns[STATUS_NEEDS_UPDATE_KEY]) {
                return;
            }

            ecIns.getZr().storage.traverse(function (el: ECElement) {
                // Not applied on removed elements, it may still in fading.
                if (graphic.isElementRemoved(el)) {
                    return;
                }
                applyElementStates(el);
            });

            ecIns[STATUS_NEEDS_UPDATE_KEY] = false;
        };

        function applyElementStates(el: ECElement) {
            const newStates = [];

            const oldStates = el.currentStates;
            // Keep other states.
            for (let i = 0; i < oldStates.length; i++) {
                const stateName = oldStates[i];
                if (!(stateName === 'emphasis' || stateName === 'blur' || stateName === 'select')) {
                    newStates.push(stateName);
                }
            }

            // Only use states when it's exists.
            if (el.selected && el.states.select) {
                newStates.push('select');
            }
            if (el.hoverState === HOVER_STATE_EMPHASIS && el.states.emphasis) {
                newStates.push('emphasis');
            }
            else if (el.hoverState === HOVER_STATE_BLUR && el.states.blur) {
                newStates.push('blur');
            }
            el.useStates(newStates);
        }

        function updateHoverLayerStatus(ecIns: ECharts, ecModel: GlobalModel): void {
            const zr = ecIns._zr;
            const storage = zr.storage;
            let elCount = 0;

            storage.traverse(function (el) {
                if (!el.isGroup) {
                    elCount++;
                }
            });

            if (elCount > ecModel.get('hoverLayerThreshold') && !env.node) {
                ecModel.eachSeries(function (seriesModel) {
                    if (seriesModel.preventUsingHoverLayer) {
                        return;
                    }
                    const chartView = ecIns._chartsMap[seriesModel.__viewId];
                    if (chartView.__alive) {
                        chartView.group.traverse(function (el: ECElement) {
                            if (el.states.emphasis) {
                                el.states.emphasis.hoverLayer = true;
                            }
                        });
                    }
                });
            }
        };

        /**
         * Update chart and blend.
         */
        function updateBlend(seriesModel: SeriesModel, chartView: ChartView): void {
            const blendMode = seriesModel.get('blendMode') || null;
            if (__DEV__) {
                if (!env.canvasSupported && blendMode && blendMode !== 'source-over') {
                    console.warn('Only canvas support blendMode');
                }
            }
            chartView.group.traverse(function (el: Displayable) {
                // FIXME marker and other components
                if (!el.isGroup) {
                    // DONT mark the element dirty. In case element is incremental and don't wan't to rerender.
                    el.style.blend = blendMode;
                }
                if ((el as IncrementalDisplayable).eachPendingDisplayable) {
                    (el as IncrementalDisplayable).eachPendingDisplayable(function (displayable) {
                        displayable.style.blend = blendMode;
                    });
                }
            });
        };

        function updateZ(model: ComponentModel, view: ComponentView | ChartView): void {
            if (model.preventAutoZ) {
                return;
            }
            const z = model.get('z');
            const zlevel = model.get('zlevel');
            // Set z and zlevel
            view.group.traverse(function (el: Displayable) {
                if (!el.isGroup) {
                    z != null && (el.z = z);
                    zlevel != null && (el.zlevel = zlevel);

                    // TODO if textContent is on group.
                    const label = el.getTextContent();
                    const labelLine = el.getTextGuideLine();
                    if (label) {
                        label.z = el.z;
                        label.zlevel = el.zlevel;
                        // lift z2 of text content
                        // TODO if el.emphasis.z2 is spcefied, what about textContent.
                        label.z2 = el.z2 + 1;
                    }
                    if (labelLine) {
                        labelLine.z = el.z;
                        labelLine.zlevel = el.zlevel;
                        labelLine.z2 = el.z2 - 1;
                    }
                }
            });
        };

        // Clear states without animation.
        // TODO States on component.
        function clearStates(model: ComponentModel, view: ComponentView | ChartView): void {
            view.group.traverse(function (el: Displayable) {
                // Not applied on removed elements, it may still in fading.
                if (graphic.isElementRemoved(el)) {
                    return;
                }

                const textContent = el.getTextContent();
                const textGuide = el.getTextGuideLine();
                if (el.stateTransition) {
                    el.stateTransition = null;
                }
                if (textContent && textContent.stateTransition) {
                    textContent.stateTransition = null;
                }
                if (textGuide && textGuide.stateTransition) {
                    textGuide.stateTransition = null;
                }

                // TODO If el is incremental.
                if (el.hasState()) {
                    el.prevStates = el.currentStates;
                    el.clearStates();
                }
                else if (el.prevStates) {
                    el.prevStates = null;
                }
            });
        }

        function updateStates(model: ComponentModel, view: ComponentView | ChartView): void {
            const stateAnimationModel = (model as SeriesModel).getModel('stateAnimation');
            const enableAnimation = model.isAnimationEnabled();
            const duration = stateAnimationModel.get('duration');
            const stateTransition = duration > 0 ? {
                duration,
                delay: stateAnimationModel.get('delay'),
                easing: stateAnimationModel.get('easing')
            } : null;
            view.group.traverse(function (el: Displayable) {
                if (el.states && el.states.emphasis) {
                    // Not applied on removed elements, it may still in fading.
                    if (graphic.isElementRemoved(el)) {
                        return;
                    }

                    if (el instanceof graphic.Path) {
                        savePathStates(el);
                    }

                    // Only updated on changed element. In case element is incremental and don't wan't to rerender.
                    // TODO, a more proper way?
                    if (el.__dirty) {
                        const prevStates = el.prevStates;
                        // Restore states without animation
                        if (prevStates) {
                            el.useStates(prevStates);
                        }
                    }

                    // Update state transition and enable animation again.
                    if (enableAnimation) {
                        el.stateTransition = stateTransition;
                        const textContent = el.getTextContent();
                        const textGuide = el.getTextGuideLine();
                        // TODO Is it necessary to animate label?
                        if (textContent) {
                            textContent.stateTransition = stateTransition;
                        }
                        if (textGuide) {
                            textGuide.stateTransition = stateTransition;
                        }
                    }

                    // The use higlighted and selected flag to toggle states.
                    if (el.__dirty) {
                        applyElementStates(el);
                    }
                }
            });
        };

        createExtensionAPI = function (ecIns: ECharts): ExtensionAPI {
            return new (class extends ExtensionAPI {
                getCoordinateSystems(): CoordinateSystemMaster[] {
                    return ecIns._coordSysMgr.getCoordinateSystems();
                }
                getComponentByElement(el: Element) {
                    while (el) {
                        const modelInfo = (el as ViewRootGroup).__ecComponentInfo;
                        if (modelInfo != null) {
                            return ecIns._model.getComponent(modelInfo.mainType, modelInfo.index);
                        }
                        el = el.parent;
                    }
                }
                enterEmphasis(el: Element, highlightDigit?: number) {
                    enterEmphasis(el, highlightDigit);
                    markStatusToUpdate(ecIns);
                }
                leaveEmphasis(el: Element, highlightDigit?: number) {
                    leaveEmphasis(el, highlightDigit);
                    markStatusToUpdate(ecIns);
                }
                enterBlur(el: Element) {
                    enterBlur(el);
                    markStatusToUpdate(ecIns);
                }
                leaveBlur(el: Element) {
                    leaveBlur(el);
                    markStatusToUpdate(ecIns);
                }
                enterSelect(el: Element) {
                    enterSelect(el);
                    markStatusToUpdate(ecIns);
                }
                leaveSelect(el: Element) {
                    leaveSelect(el);
                    markStatusToUpdate(ecIns);
                }
            })(ecIns);
        };

        enableConnect = function (chart: ECharts): void {

            function updateConnectedChartsStatus(charts: ECharts[], status: ConnectStatus) {
                for (let i = 0; i < charts.length; i++) {
                    const otherChart = charts[i];
                    otherChart[CONNECT_STATUS_KEY] = status;
                }
            }

            each(eventActionMap, function (actionType, eventType) {
                chart._messageCenter.on(eventType, function (event: ECEvent) {
                    if (connectedGroups[chart.group] && chart[CONNECT_STATUS_KEY] !== CONNECT_STATUS_PENDING) {
                        if (event && event.escapeConnect) {
                            return;
                        }

                        const action = chart.makeActionFromEvent(event);
                        const otherCharts: ECharts[] = [];

                        each(instances, function (otherChart) {
                            if (otherChart !== chart && otherChart.group === chart.group) {
                                otherCharts.push(otherChart);
                            }
                        });

                        updateConnectedChartsStatus(otherCharts, CONNECT_STATUS_PENDING);
                        each(otherCharts, function (otherChart) {
                            if (otherChart[CONNECT_STATUS_KEY] !== CONNECT_STATUS_UPDATING) {
                                otherChart.dispatchAction(action);
                            }
                        });
                        updateConnectedChartsStatus(otherCharts, CONNECT_STATUS_UPDATED);
                    }
                });
            });
        };

    })();
}


const echartsProto = ECharts.prototype;
echartsProto.on = createRegisterEventWithLowercaseECharts('on');
echartsProto.off = createRegisterEventWithLowercaseECharts('off');
// @ts-ignore
echartsProto.one = function (eventName: string, cb: Function, ctx?: any) {
    const self = this;
    deprecateLog('ECharts#one is deprecated.');
    function wrapped(this: unknown, ...args2: any) {
        cb && cb.apply && cb.apply(this, args2);
        self.off(eventName, wrapped);
    };
    this.on.call(this, eventName, wrapped, ctx);
};

// /**
//  * Encode visual infomation from data after data processing
//  *
//  * @param {module:echarts/model/Global} ecModel
//  * @param {object} layout
//  * @param {boolean} [layoutFilter] `true`: only layout,
//  *                                 `false`: only not layout,
//  *                                 `null`/`undefined`: all.
//  * @param {string} taskBaseTag
//  * @private
//  */
// function startVisualEncoding(ecIns, ecModel, api, payload, layoutFilter) {
//     each(visualFuncs, function (visual, index) {
//         let isLayout = visual.isLayout;
//         if (layoutFilter == null
//             || (layoutFilter === false && !isLayout)
//             || (layoutFilter === true && isLayout)
//         ) {
//             visual.func(ecModel, api, payload);
//         }
//     });
// }


const MOUSE_EVENT_NAMES = [
    'click', 'dblclick', 'mouseover', 'mouseout', 'mousemove',
    'mousedown', 'mouseup', 'globalout', 'contextmenu'
];

function disposedWarning(id: string): void {
    if (__DEV__) {
        console.warn('Instance ' + id + ' has been disposed');
    }
}


const actions: {
    [actionType: string]: {
        action: ActionHandler,
        actionInfo: ActionInfo
    }
} = {};

/**
 * Map eventType to actionType
 */
const eventActionMap: {[eventType: string]: string} = {};

const dataProcessorFuncs: StageHandlerInternal[] = [];

const optionPreprocessorFuncs: OptionPreprocessor[] = [];

const postUpdateFuncs: PostUpdater[] = [];

const visualFuncs: StageHandlerInternal[] = [];

const themeStorage: {[themeName: string]: ThemeOption} = {};

const loadingEffects: {[effectName: string]: LoadingEffectCreator} = {};

const instances: {[id: string]: ECharts} = {};
const connectedGroups: {[groupId: string]: boolean} = {};

let idBase: number = +(new Date()) - 0;
let groupIdBase: number = +(new Date()) - 0;
const DOM_ATTRIBUTE_KEY = '_echarts_instance_';


/**
 * @param opts.devicePixelRatio Use window.devicePixelRatio by default
 * @param opts.renderer Can choose 'canvas' or 'svg' to render the chart.
 * @param opts.width Use clientWidth of the input `dom` by default.
 *        Can be 'auto' (the same as null/undefined)
 * @param opts.height Use clientHeight of the input `dom` by default.
 *        Can be 'auto' (the same as null/undefined)
 */
export function init(
    dom: HTMLElement,
    theme?: string | object,
    opts?: {
        renderer?: RendererType,
        devicePixelRatio?: number,
        width?: number,
        height?: number,
        locale?: string | LocaleOption
    }
): ECharts {
    if (__DEV__) {
        // Check version
        if (+zrender.version.replace('.', '') < +dependencies.zrender.replace('.', '')) {
            throw new Error(
                'zrender/src ' + zrender.version
                + ' is too old for ECharts ' + version
                + '. Current version need ZRender '
                + dependencies.zrender + '+'
            );
        }

        if (!dom) {
            throw new Error('Initialize failed: invalid dom.');
        }
    }

    const existInstance = getInstanceByDom(dom);
    if (existInstance) {
        if (__DEV__) {
            console.warn('There is a chart instance already initialized on the dom.');
        }
        return existInstance;
    }

    if (__DEV__) {
        if (zrUtil.isDom(dom)
            && dom.nodeName.toUpperCase() !== 'CANVAS'
            && (
                (!dom.clientWidth && (!opts || opts.width == null))
                || (!dom.clientHeight && (!opts || opts.height == null))
            )
        ) {
            console.warn('Can\'t get DOM width or height. Please check '
            + 'dom.clientWidth and dom.clientHeight. They should not be 0.'
            + 'For example, you may need to call this in the callback '
            + 'of window.onload.');
        }
    }

    const chart = new ECharts(dom, theme, opts);
    chart.id = 'ec_' + idBase++;
    instances[chart.id] = chart;

    modelUtil.setAttribute(dom, DOM_ATTRIBUTE_KEY, chart.id);

    enableConnect(chart);

    return chart;
}

/**
 * @usage
 * (A)
 * ```js
 * let chart1 = echarts.init(dom1);
 * let chart2 = echarts.init(dom2);
 * chart1.group = 'xxx';
 * chart2.group = 'xxx';
 * echarts.connect('xxx');
 * ```
 * (B)
 * ```js
 * let chart1 = echarts.init(dom1);
 * let chart2 = echarts.init(dom2);
 * echarts.connect('xxx', [chart1, chart2]);
 * ```
 */
export function connect(groupId: string | ECharts[]): string {
    // Is array of charts
    if (zrUtil.isArray(groupId)) {
        const charts = groupId;
        groupId = null;
        // If any chart has group
        each(charts, function (chart) {
            if (chart.group != null) {
                groupId = chart.group;
            }
        });
        groupId = groupId || ('g_' + groupIdBase++);
        each(charts, function (chart) {
            chart.group = groupId as string;
        });
    }
    connectedGroups[groupId as string] = true;
    return groupId as string;
}

/**
 * @deprecated
 */
export function disConnect(groupId: string): void {
    connectedGroups[groupId] = false;
}

/**
 * Alias and backword compat
 */
export const disconnect = disConnect;

/**
 * Dispose a chart instance
 */
export function dispose(chart: ECharts | HTMLElement | string): void {
    if (typeof chart === 'string') {
        chart = instances[chart];
    }
    else if (!(chart instanceof ECharts)) {
        // Try to treat as dom
        chart = getInstanceByDom(chart);
    }
    if ((chart instanceof ECharts) && !chart.isDisposed()) {
        chart.dispose();
    }
}

export function getInstanceByDom(dom: HTMLElement): ECharts {
    return instances[modelUtil.getAttribute(dom, DOM_ATTRIBUTE_KEY)];
}

export function getInstanceById(key: string): ECharts {
    return instances[key];
}

/**
 * Register theme
 */
export function registerTheme(name: string, theme: ThemeOption): void {
    themeStorage[name] = theme;
}

/**
 * Register option preprocessor
 */
export function registerPreprocessor(preprocessorFunc: OptionPreprocessor): void {
    optionPreprocessorFuncs.push(preprocessorFunc);
}

export function registerProcessor(
    priority: number | StageHandler | StageHandlerOverallReset,
    processor?: StageHandler | StageHandlerOverallReset
): void {
    normalizeRegister(dataProcessorFuncs, priority, processor, PRIORITY_PROCESSOR_DEFAULT);
}

/**
 * Register postUpdater
 * @param {Function} postUpdateFunc
 */
export function registerPostUpdate(postUpdateFunc: PostUpdater): void {
    postUpdateFuncs.push(postUpdateFunc);
}

/**
 * @usage
 * registerAction('someAction', 'someEvent', function () { ... });
 * registerAction('someAction', function () { ... });
 * registerAction(
 *     {type: 'someAction', event: 'someEvent', update: 'updateView'},
 *     function () { ... }
 * );
 *
 * @param {(string|Object)} actionInfo
 * @param {string} actionInfo.type
 * @param {string} [actionInfo.event]
 * @param {string} [actionInfo.update]
 * @param {string} [eventName]
 * @param {Function} action
 */
export function registerAction(type: string, eventName: string, action: ActionHandler): void;
export function registerAction(type: string, action: ActionHandler): void;
export function registerAction(actionInfo: ActionInfo, action: ActionHandler): void;
export function registerAction(
    actionInfo: string | ActionInfo,
    eventName: string | ActionHandler,
    action?: ActionHandler
): void {
    if (typeof eventName === 'function') {
        action = eventName;
        eventName = '';
    }
    const actionType = isObject(actionInfo)
        ? (actionInfo as ActionInfo).type
        : ([actionInfo, actionInfo = {
            event: eventName
        } as ActionInfo][0]);

    // Event name is all lowercase
    (actionInfo as ActionInfo).event = (
        (actionInfo as ActionInfo).event || actionType as string
    ).toLowerCase();
    eventName = (actionInfo as ActionInfo).event;

    // Validate action type and event name.
    assert(ACTION_REG.test(actionType as string) && ACTION_REG.test(eventName));

    if (!actions[actionType as string]) {
        actions[actionType as string] = {action: action, actionInfo: actionInfo as ActionInfo};
    }
    eventActionMap[eventName as string] = actionType as string;
}

export function registerCoordinateSystem(
    type: string,
    coordSysCreator: CoordinateSystemCreator
): void {
    CoordinateSystemManager.register(type, coordSysCreator);
}

/**
 * Get dimensions of specified coordinate system.
 * @param {string} type
 * @return {Array.<string|Object>}
 */
export function getCoordinateSystemDimensions(type: string): DimensionDefinitionLoose[] {
    const coordSysCreator = CoordinateSystemManager.get(type);
    if (coordSysCreator) {
        return coordSysCreator.getDimensionsInfo
            ? coordSysCreator.getDimensionsInfo()
            : coordSysCreator.dimensions.slice();
    }
}

export {registerLocale} from './locale';

/**
 * Layout is a special stage of visual encoding
 * Most visual encoding like color are common for different chart
 * But each chart has it's own layout algorithm
 */
function registerLayout(priority: number, layoutTask: StageHandler | StageHandlerOverallReset): void;
function registerLayout(layoutTask: StageHandler | StageHandlerOverallReset): void;
function registerLayout(
    priority: number | StageHandler | StageHandlerOverallReset,
    layoutTask?: StageHandler | StageHandlerOverallReset
): void {
    normalizeRegister(visualFuncs, priority, layoutTask, PRIORITY_VISUAL_LAYOUT, 'layout');
}

function registerVisual(priority: number, layoutTask: StageHandler | StageHandlerOverallReset): void;
function registerVisual(layoutTask: StageHandler | StageHandlerOverallReset): void;
function registerVisual(
    priority: number | StageHandler | StageHandlerOverallReset,
    visualTask?: StageHandler | StageHandlerOverallReset
): void {
    normalizeRegister(visualFuncs, priority, visualTask, PRIORITY_VISUAL_CHART, 'visual');
}

export {registerLayout, registerVisual};

function normalizeRegister(
    targetList: StageHandler[],
    priority: number | StageHandler | StageHandlerOverallReset,
    fn: StageHandler | StageHandlerOverallReset,
    defaultPriority: number,
    visualType?: StageHandlerInternal['visualType']
): void {
    if (isFunction(priority) || isObject(priority)) {
        fn = priority as (StageHandler | StageHandlerOverallReset);
        priority = defaultPriority;
    }

    if (__DEV__) {
        if (isNaN(priority) || priority == null) {
            throw new Error('Illegal priority');
        }
        // Check duplicate
        each(targetList, function (wrap) {
            assert((wrap as StageHandlerInternal).__raw !== fn);
        });
    }

    const stageHandler = Scheduler.wrapStageHandler(fn, visualType);

    stageHandler.__prio = priority;
    stageHandler.__raw = fn;
    targetList.push(stageHandler);
}

export function registerLoading(
    name: string,
    loadingFx: LoadingEffectCreator
): void {
    loadingEffects[name] = loadingFx;
}

export function extendComponentModel(proto: object): ComponentModel {
    // let Clazz = ComponentModel;
    // if (superClass) {
    //     let classType = parseClassType(superClass);
    //     Clazz = ComponentModel.getClass(classType.main, classType.sub, true);
    // }
    return (ComponentModel as ComponentModelConstructor).extend(proto) as any;
}

export function extendComponentView(proto: object): ChartView {
    // let Clazz = ComponentView;
    // if (superClass) {
    //     let classType = parseClassType(superClass);
    //     Clazz = ComponentView.getClass(classType.main, classType.sub, true);
    // }
    return (ComponentView as ComponentViewConstructor).extend(proto) as any;
}

export function extendSeriesModel(proto: object): SeriesModel {
    // let Clazz = SeriesModel;
    // if (superClass) {
    //     superClass = 'series.' + superClass.replace('series.', '');
    //     let classType = parseClassType(superClass);
    //     Clazz = ComponentModel.getClass(classType.main, classType.sub, true);
    // }
    return (SeriesModel as SeriesModelConstructor).extend(proto) as any;
}

export function extendChartView(proto: object): ChartView {
    // let Clazz = ChartView;
    // if (superClass) {
    //     superClass = superClass.replace('series.', '');
    //     let classType = parseClassType(superClass);
    //     Clazz = ChartView.getClass(classType.main, true);
    // }
    return (ChartView as ChartViewConstructor).extend(proto) as any;
}

/**
 * ZRender need a canvas context to do measureText.
 * But in node environment canvas may be created by node-canvas.
 * So we need to specify how to create a canvas instead of using document.createElement('canvas')
 *
 * Be careful of using it in the browser.
 *
 * @example
 *     let Canvas = require('canvas');
 *     let echarts = require('echarts');
 *     echarts.setCanvasCreator(function () {
 *         // Small size is enough.
 *         return new Canvas(32, 32);
 *     });
 */
export function setCanvasCreator(creator: () => HTMLCanvasElement): void {
    zrUtil.$override('createCanvas', creator);
}

/**
 * The parameters and usage: see `mapDataStorage.registerMap`.
 * Compatible with previous `echarts.registerMap`.
 */
export function registerMap(
    mapName: Parameters<typeof mapDataStorage.registerMap>[0],
    geoJson: Parameters<typeof mapDataStorage.registerMap>[1],
    specialAreas?: Parameters<typeof mapDataStorage.registerMap>[2]
): void {
    mapDataStorage.registerMap(mapName, geoJson, specialAreas);
}

export function getMap(mapName: string) {
    // For backward compatibility, only return the first one.
    const records = mapDataStorage.retrieveMap(mapName);
    // FIXME support SVG, where return not only records[0].
    return records && records[0] && {
        // @ts-ignore
        geoJson: records[0].geoJSON,
        specialAreas: records[0].specialAreas
    };
}

export const registerTransform = registerExternalTransform;

/**
 * Globa dispatchAction to a specified chart instance.
 */
// export function dispatchAction(payload: { chartId: string } & Payload, opt?: Parameters<ECharts['dispatchAction']>[1]) {
//     if (!payload || !payload.chartId) {
//         // Must have chartId to find chart
//         return;
//     }
//     const chart = instances[payload.chartId];
//     if (chart) {
//         chart.dispatchAction(payload, opt);
//     }
// }



// Buitlin global visual
registerVisual(PRIORITY_VISUAL_GLOBAL, seriesStyleTask);
registerVisual(PRIORITY_VISUAL_CHART_DATA_CUSTOM, dataStyleTask);
registerVisual(PRIORITY_VISUAL_CHART_DATA_CUSTOM, dataColorPaletteTask);

registerVisual(PRIORITY_VISUAL_GLOBAL, seriesSymbolTask);
registerVisual(PRIORITY_VISUAL_CHART_DATA_CUSTOM, dataSymbolTask);

registerPreprocessor(backwardCompat);
registerProcessor(PRIORITY_PROCESSOR_DATASTACK, dataStack);
registerLoading('default', loadingDefault);

// Default actions

registerAction({
    type: HIGHLIGHT_ACTION_TYPE,
    event: HIGHLIGHT_ACTION_TYPE,
    update: HIGHLIGHT_ACTION_TYPE
}, zrUtil.noop);

registerAction({
    type: DOWNPLAY_ACTION_TYPE,
    event: DOWNPLAY_ACTION_TYPE,
    update: DOWNPLAY_ACTION_TYPE
}, zrUtil.noop);

registerAction({
    type: SELECT_ACTION_TYPE,
    event: SELECT_ACTION_TYPE,
    update: SELECT_ACTION_TYPE
}, zrUtil.noop);

registerAction({
    type: UNSELECT_ACTION_TYPE,
    event: UNSELECT_ACTION_TYPE,
    update: UNSELECT_ACTION_TYPE
}, zrUtil.noop);

registerAction({
    type: TOGGLE_SELECT_ACTION_TYPE,
    event: TOGGLE_SELECT_ACTION_TYPE,
    update: TOGGLE_SELECT_ACTION_TYPE
}, zrUtil.noop);

// Default theme
registerTheme('light', lightTheme);
registerTheme('dark', darkTheme);

// For backward compatibility, where the namespace `dataTool` will
// be mounted on `echarts` is the extension `dataTool` is imported.
export const dataTool = {};

export interface EChartsType extends ECharts {}<|MERGE_RESOLUTION|>--- conflicted
+++ resolved
@@ -100,11 +100,8 @@
 
 // At least canvas renderer.
 import 'zrender/src/canvas/canvas';
-<<<<<<< HEAD
 import { registerExternalTransform } from './data/helper/transform';
-=======
 import { createLocaleObject, SYSTEM_LANG, LocaleOption } from './locale';
->>>>>>> d17f8016
 
 declare let global: any;
 type ModelFinder = modelUtil.ModelFinder;
