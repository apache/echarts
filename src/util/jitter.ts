import type Axis from '../coord/Axis';
import type { AxisBaseModel } from '../coord/AxisBaseModel';
import Axis2D from '../coord/cartesian/Axis2D';
import type SingleAxis from '../coord/single/SingleAxis';
import type SeriesModel from '../model/Series';

export function needFixJitter(seriesModel: SeriesModel, axis: Axis): boolean {
    const { coordinateSystem } = seriesModel;
    const { type: coordType } = coordinateSystem;
    const baseAxis = coordinateSystem.getBaseAxis();
    const { type: scaleType } = baseAxis.scale;
    const seriesValid = coordType === 'cartesian2d'
        && (scaleType === 'category' || scaleType === 'ordinal')
        || coordType === 'single';

    const axisValid = (axis.model as AxisBaseModel).get('jitter') > 0;
    return seriesValid && axisValid;
}

export type JitterData = {
    fixedCoord: number,
    floatCoord: number,
    r: number,
    next: JitterData | null,
    prev: JitterData | null
};

<<<<<<< HEAD
const inner = makeInner<{ items: JitterData }, Axis2D | SingleAxis>();
=======
/**
 * JitterStorable is a mixin for Axis2D and SingleAxis with jitterOverlap being
 * `true`. It stores the jitter data for each axis so that the jittered data
 * points can avoid overlapping. If jitterOverlap is `false`, the jitter data
 * is not stored.
 * It's created in layout stage when data update.
 */
export interface JitterStorable {
    jitterStore: JitterData[]
}
>>>>>>> c317bfe5

/**
 * Fix jitter for overlapping data points.
 *
 * @param fixedAxis The axis whose coord doesn't change with jitter.
 * @param fixedCoord The coord of fixedAxis.
 * @param floatCoord The coord of the other axis, which should be changed with jittering.
 * @param radius The radius of the data point, considering the symbol is a circle.
 * @returns updated floatCoord.
 */
export function fixJitter(
    fixedAxis: Axis2D | SingleAxis,
    fixedCoord: number,
    floatCoord: number,
    radius: number
): number {
    if (fixedAxis instanceof Axis2D) {
        const scaleType = fixedAxis.scale.type;
        if (scaleType !== 'category' && scaleType !== 'ordinal') {
            return floatCoord;
        }
    }
    const axisModel = fixedAxis.model as AxisBaseModel;
    const jitter = axisModel.get('jitter');
    const jitterOverlap = axisModel.get('jitterOverlap');
    const jitterMargin = axisModel.get('jitterMargin') || 0;
    // Get band width to limit jitter range
    const bandWidth = fixedAxis.scale.type === 'ordinal'
        ? fixedAxis.getBandWidth()
        : null;
    if (jitter > 0) {
        if (jitterOverlap) {
            return fixJitterIgnoreOverlaps(floatCoord, jitter, bandWidth, radius);
        }
        else {
            return fixJitterAvoidOverlaps(fixedAxis, fixedCoord, floatCoord, radius, jitter, jitterMargin);
        }
    }
    return floatCoord;
}

function fixJitterIgnoreOverlaps(
    floatCoord: number,
    jitter: number,
    bandWidth: number | null,
    radius: number
): number {
    // Don't clamp single axis
    if (bandWidth === null) {
        return floatCoord + (Math.random() - 0.5) * jitter;
    }
    const maxJitter = bandWidth - radius * 2;
    const actualJitter = Math.min(Math.max(0, jitter), maxJitter);
    return floatCoord + (Math.random() - 0.5) * actualJitter;
}

function fixJitterAvoidOverlaps(
    fixedAxis: Axis2D | SingleAxis,
    fixedCoord: number,
    floatCoord: number,
    radius: number,
    jitter: number,
    margin: number
): number {
<<<<<<< HEAD
    const store = inner(fixedAxis);
    if (!store.items) {
        store.items = {
            fixedCoord: -1,
            floatCoord: -1,
            r: -1,
            next: null,
            prev: null
        };
        store.items.next = store.items;
        store.items.prev = store.items;
    }
    const items = store.items;
=======
    const items = fixedAxis.jitterStore || [];
>>>>>>> c317bfe5

    const overlapA = placeJitterOnDirection(items, fixedCoord, floatCoord, radius, jitter, margin, 1);
    const overlapB = placeJitterOnDirection(items, fixedCoord, floatCoord, radius, jitter, margin, -1);
    const overlapResult = Math.abs(overlapA.resultCoord - floatCoord) < Math.abs(overlapB.resultCoord - floatCoord)
        ? overlapA : overlapB;
    let minFloat = overlapResult.resultCoord;
    // Clamp only category axis
    const bandWidth = fixedAxis.scale.type === 'ordinal'
        ? fixedAxis.getBandWidth()
        : null;
    const distance = Math.abs(minFloat - floatCoord);
    if (distance > jitter / 2
        || (bandWidth && distance > bandWidth / 2 - radius)
    ) {
        // If the new item is moved too far, then give up.
        // Fall back to random jitter.
        minFloat = fixJitterIgnoreOverlaps(floatCoord, jitter, bandWidth, radius);
    }

    // Insert to store
    const insertBy = overlapResult.insertBy;
    const resultDirection = overlapResult.direction;
    const pointer1 = resultDirection > 0 ? 'next' : 'prev';
    const pointer2 = resultDirection > 0 ? 'prev' : 'next';
    const newItem: JitterData = {
        fixedCoord: fixedCoord,
        floatCoord: overlapResult.resultCoord,
        r: radius,
        next: null,
        prev: null
    };
    newItem[pointer1] = insertBy[pointer1];
    newItem[pointer2] = insertBy;
    insertBy[pointer1][pointer2] = newItem;
    insertBy[pointer1] = newItem;

    return minFloat;
}

function placeJitterOnDirection(
    items: JitterData,
    fixedCoord: number,
    floatCoord: number,
    radius: number,
    jitter: number,
    margin: number,
    direction: 1 | -1
): {
    resultCoord: number;
    insertBy: JitterData;
    direction: 1 | -1;
} {
    // Check for overlap with previous items.
    let y = floatCoord;
    const pointer1 = direction > 0 ? 'next' : 'prev';
    let insertBy = items;
    let item = items[pointer1];

    while (item !== items) {
        const dx = fixedCoord - item.fixedCoord;
        const dy = y - item.floatCoord;
        const d2 = dx * dx + dy * dy;
        const r = radius + item.r + margin;
        if (d2 < r * r) {
            // Overlap. Try to move the new item along otherCoord direction.
            y = item.floatCoord + Math.sqrt(r * r - dx * dx) * direction;
            insertBy = item;

            if (Math.abs(y - floatCoord) > jitter / 2) {
                // If the new item is moved too far, then give up.
                // Fall back to random jitter.
                return {resultCoord: Number.MAX_VALUE, insertBy, direction};
            }
        }

        item = item[pointer1];
    }

    return {resultCoord: y, insertBy, direction};
}<|MERGE_RESOLUTION|>--- conflicted
+++ resolved
@@ -3,6 +3,7 @@
 import Axis2D from '../coord/cartesian/Axis2D';
 import type SingleAxis from '../coord/single/SingleAxis';
 import type SeriesModel from '../model/Series';
+import { makeInner } from './model';
 
 export function needFixJitter(seriesModel: SeriesModel, axis: Axis): boolean {
     const { coordinateSystem } = seriesModel;
@@ -25,9 +26,8 @@
     prev: JitterData | null
 };
 
-<<<<<<< HEAD
 const inner = makeInner<{ items: JitterData }, Axis2D | SingleAxis>();
-=======
+
 /**
  * JitterStorable is a mixin for Axis2D and SingleAxis with jitterOverlap being
  * `true`. It stores the jitter data for each axis so that the jittered data
@@ -38,7 +38,6 @@
 export interface JitterStorable {
     jitterStore: JitterData[]
 }
->>>>>>> c317bfe5
 
 /**
  * Fix jitter for overlapping data points.
@@ -103,7 +102,6 @@
     jitter: number,
     margin: number
 ): number {
-<<<<<<< HEAD
     const store = inner(fixedAxis);
     if (!store.items) {
         store.items = {
@@ -117,9 +115,6 @@
         store.items.prev = store.items;
     }
     const items = store.items;
-=======
-    const items = fixedAxis.jitterStore || [];
->>>>>>> c317bfe5
 
     const overlapA = placeJitterOnDirection(items, fixedCoord, floatCoord, radius, jitter, margin, 1);
     const overlapB = placeJitterOnDirection(items, fixedCoord, floatCoord, radius, jitter, margin, -1);
