--- conflicted
+++ resolved
@@ -283,29 +283,15 @@
                 if (isNaN(data.get(dataDims[1], idx) as number)) {
                     continue;
                 }
-<<<<<<< HEAD
                 const layout = coordSys.dataToLayout([data.get(dataDims[0], idx)]);
                 const shape = layout.contentRect || layout.rect;
-                if (zrUtil.eqNaN(shape.x)) {
+                if (zrUtil.eqNaN(shape.x) || zrUtil.eqNaN(shape.y)) {
                     continue;
                 }
                 rect = new graphic.Rect({
                     z2: 1,
                     shape,
                     style,
-=======
-
-                const contentShape = coordSys.dataToRect([data.get(dataDims[0], idx)]).contentShape;
-                // Ignore data that are not in range
-                if (isNaN(contentShape.x) || isNaN(contentShape.y)) {
-                    continue;
-                }
-
-                rect = new graphic.Rect({
-                    z2: 1,
-                    shape: contentShape,
-                    style
->>>>>>> 97f54eb2
                 });
             }
 
