/*
* Licensed to the Apache Software Foundation (ASF) under one
* or more contributor license agreements.  See the NOTICE file
* distributed with this work for additional information
* regarding copyright ownership.  The ASF licenses this file
* to you under the Apache License, Version 2.0 (the
* "License"); you may not use this file except in compliance
* with the License.  You may obtain a copy of the License at
*
*   http://www.apache.org/licenses/LICENSE-2.0
*
* Unless required by applicable law or agreed to in writing,
* software distributed under the License is distributed on an
* "AS IS" BASIS, WITHOUT WARRANTIES OR CONDITIONS OF ANY
* KIND, either express or implied.  See the License for the
* specific language governing permissions and limitations
* under the License.
*/

/*
<<<<<<< HEAD
* The tree layout implementation references to d3.js
* (https://github.com/d3/d3-hierarchy). The use of the source
* code of this file is also subject to the terms and consitions
* of its license (BSD-3Clause, see </licenses/LICENSE-d3>).
=======
* A third-party license is embeded for some of the code in this file:
* The tree layoutHelper implementation was originally copied from
* "d3.js"(https://github.com/d3/d3-hierarchy) with
* some modifications made for this project.
* (see more details in the comment of the specific method below.)
* The use of the source code of this file is also subject to the terms
* and consitions of the licence of "d3.js" (BSD-3Clause, see
* <echarts/licenses/LICENSE-d3>).
>>>>>>> ba338030
*/

/**
 * @file The layout algorithm of node-link tree diagrams. Here we using Reingold-Tilford algorithm to drawing
 *       the tree.
 */

import * as layout from '../../util/layout';

/**
 * Initialize all computational message for following algorithm.
 *
 * @param  {module:echarts/data/Tree~TreeNode} root   The virtual root of the tree.
 */
export function init(root) {
    root.hierNode = {
        defaultAncestor: null,
        ancestor: root,
        prelim: 0,
        modifier: 0,
        change: 0,
        shift: 0,
        i: 0,
        thread: null
    };

    var nodes = [root];
    var node;
    var children;

    while (node = nodes.pop()) { // jshint ignore:line
        children = node.children;
        if (node.isExpand && children.length) {
            var n = children.length;
            for (var i = n - 1; i >= 0; i--) {
                var child = children[i];
                child.hierNode = {
                    defaultAncestor: null,
                    ancestor: child,
                    prelim: 0,
                    modifier: 0,
                    change: 0,
                    shift: 0,
                    i: i,
                    thread: null
                };
                nodes.push(child);
            }
        }
    }
}

/**
 * The implementation of this function was originally copied from "d3.js"
 * <https://github.com/d3/d3-hierarchy/blob/master/src/tree.js>
 * with some modifications made for this program.
 * See the license statement at the head of this file.
 *
 * Computes a preliminary x coordinate for node. Before that, this function is
 * applied recursively to the children of node, as well as the function
 * apportion(). After spacing out the children by calling executeShifts(), the
 * node is placed to the midpoint of its outermost children.
 *
 * @param  {module:echarts/data/Tree~TreeNode} node
 * @param {Function} separation
 */
export function firstWalk(node, separation) {
    var children = node.isExpand ? node.children : [];
    var siblings = node.parentNode.children;
    var subtreeW = node.hierNode.i ? siblings[node.hierNode.i - 1] : null;
    if (children.length) {
        executeShifts(node);
        var midPoint = (children[0].hierNode.prelim + children[children.length - 1].hierNode.prelim) / 2;
        if (subtreeW) {
            node.hierNode.prelim = subtreeW.hierNode.prelim + separation(node, subtreeW);
            node.hierNode.modifier = node.hierNode.prelim - midPoint;
        }
        else {
            node.hierNode.prelim = midPoint;
        }
    }
    else if (subtreeW) {
        node.hierNode.prelim = subtreeW.hierNode.prelim + separation(node, subtreeW);
    }
    node.parentNode.hierNode.defaultAncestor = apportion(
        node,
        subtreeW,
        node.parentNode.hierNode.defaultAncestor || siblings[0],
        separation
    );
}


/**
 * The implementation of this function was originally copied from "d3.js"
 * <https://github.com/d3/d3-hierarchy/blob/master/src/tree.js>
 * with some modifications made for this program.
 * See the license statement at the head of this file.
 *
 * Computes all real x-coordinates by summing up the modifiers recursively.
 *
 * @param  {module:echarts/data/Tree~TreeNode} node
 */
export function secondWalk(node) {
    var nodeX = node.hierNode.prelim + node.parentNode.hierNode.modifier;
    node.setLayout({x: nodeX}, true);
    node.hierNode.modifier += node.parentNode.hierNode.modifier;
}


export function separation(cb) {
    return arguments.length ? cb : defaultSeparation;
}

/**
 * Transform the common coordinate to radial coordinate.
 *
 * @param  {number} x
 * @param  {number} y
 * @return {Object}
 */
export function radialCoordinate(x, y) {
    var radialCoor = {};
    x -= Math.PI / 2;
    radialCoor.x = y * Math.cos(x);
    radialCoor.y = y * Math.sin(x);
    return radialCoor;
}

/**
 * Get the layout position of the whole view.
 *
 * @param {module:echarts/model/Series} seriesModel  the model object of sankey series
 * @param {module:echarts/ExtensionAPI} api  provide the API list that the developer can call
 * @return {module:zrender/core/BoundingRect}  size of rect to draw the sankey view
 */
export function getViewRect(seriesModel, api) {
    return layout.getLayoutRect(
        seriesModel.getBoxLayoutParams(), {
            width: api.getWidth(),
            height: api.getHeight()
        }
    );
}

/**
 * All other shifts, applied to the smaller subtrees between w- and w+, are
 * performed by this function.
 *
 * The implementation of this function was originally copied from "d3.js"
 * <https://github.com/d3/d3-hierarchy/blob/master/src/tree.js>
 * with some modifications made for this program.
 * See the license statement at the head of this file.
 *
 * @param  {module:echarts/data/Tree~TreeNode} node
 */
function executeShifts(node) {
    var children = node.children;
    var n = children.length;
    var shift = 0;
    var change = 0;
    while (--n >= 0) {
        var child = children[n];
        child.hierNode.prelim += shift;
        child.hierNode.modifier += shift;
        change += child.hierNode.change;
        shift += child.hierNode.shift + change;
    }
}

/**
 * The implementation of this function was originally copied from "d3.js"
 * <https://github.com/d3/d3-hierarchy/blob/master/src/tree.js>
 * with some modifications made for this program.
 * See the license statement at the head of this file.
 *
 * The core of the algorithm. Here, a new subtree is combined with the
 * previous subtrees. Threads are used to traverse the inside and outside
 * contours of the left and right subtree up to the highest common level.
 * Whenever two nodes of the inside contours conflict, we compute the left
 * one of the greatest uncommon ancestors using the function nextAncestor()
 * and call moveSubtree() to shift the subtree and prepare the shifts of
 * smaller subtrees. Finally, we add a new thread (if necessary).
 *
 * @param  {module:echarts/data/Tree~TreeNode} subtreeV
 * @param  {module:echarts/data/Tree~TreeNode} subtreeW
 * @param  {module:echarts/data/Tree~TreeNode} ancestor
 * @param  {Function} separation
 * @return {module:echarts/data/Tree~TreeNode}
 */
function apportion(subtreeV, subtreeW, ancestor, separation) {

    if (subtreeW) {
        var nodeOutRight = subtreeV;
        var nodeInRight = subtreeV;
        var nodeOutLeft = nodeInRight.parentNode.children[0];
        var nodeInLeft = subtreeW;

        var sumOutRight = nodeOutRight.hierNode.modifier;
        var sumInRight = nodeInRight.hierNode.modifier;
        var sumOutLeft = nodeOutLeft.hierNode.modifier;
        var sumInLeft = nodeInLeft.hierNode.modifier;

        while (nodeInLeft = nextRight(nodeInLeft), nodeInRight = nextLeft(nodeInRight), nodeInLeft && nodeInRight) {
            nodeOutRight = nextRight(nodeOutRight);
            nodeOutLeft = nextLeft(nodeOutLeft);
            nodeOutRight.hierNode.ancestor = subtreeV;
            var shift = nodeInLeft.hierNode.prelim + sumInLeft - nodeInRight.hierNode.prelim
                    - sumInRight + separation(nodeInLeft, nodeInRight);
            if (shift > 0) {
                moveSubtree(nextAncestor(nodeInLeft, subtreeV, ancestor), subtreeV, shift);
                sumInRight += shift;
                sumOutRight += shift;
            }
            sumInLeft += nodeInLeft.hierNode.modifier;
            sumInRight += nodeInRight.hierNode.modifier;
            sumOutRight += nodeOutRight.hierNode.modifier;
            sumOutLeft += nodeOutLeft.hierNode.modifier;
        }
        if (nodeInLeft && !nextRight(nodeOutRight)) {
            nodeOutRight.hierNode.thread = nodeInLeft;
            nodeOutRight.hierNode.modifier += sumInLeft - sumOutRight;

        }
        if (nodeInRight && !nextLeft(nodeOutLeft)) {
            nodeOutLeft.hierNode.thread = nodeInRight;
            nodeOutLeft.hierNode.modifier += sumInRight - sumOutLeft;
            ancestor = subtreeV;
        }
    }
    return ancestor;
}

/**
 * This function is used to traverse the right contour of a subtree.
 * It returns the rightmost child of node or the thread of node. The function
 * returns null if and only if node is on the highest depth of its subtree.
 *
 * @param  {module:echarts/data/Tree~TreeNode} node
 * @return {module:echarts/data/Tree~TreeNode}
 */
function nextRight(node) {
    var children = node.children;
    return children.length && node.isExpand ? children[children.length - 1] : node.hierNode.thread;
}

/**
 * This function is used to traverse the left contour of a subtree (or a subforest).
 * It returns the leftmost child of node or the thread of node. The function
 * returns null if and only if node is on the highest depth of its subtree.
 *
 * @param  {module:echarts/data/Tree~TreeNode} node
 * @return {module:echarts/data/Tree~TreeNode}
 */
function nextLeft(node) {
    var children = node.children;
    return children.length && node.isExpand ? children[0] : node.hierNode.thread;
}

/**
 * If nodeInLeft’s ancestor is a sibling of node, returns nodeInLeft’s ancestor.
 * Otherwise, returns the specified ancestor.
 *
 * @param  {module:echarts/data/Tree~TreeNode} nodeInLeft
 * @param  {module:echarts/data/Tree~TreeNode} node
 * @param  {module:echarts/data/Tree~TreeNode} ancestor
 * @return {module:echarts/data/Tree~TreeNode}
 */
function nextAncestor(nodeInLeft, node, ancestor) {
    return nodeInLeft.hierNode.ancestor.parentNode === node.parentNode
        ? nodeInLeft.hierNode.ancestor : ancestor;
}

/**
 * The implementation of this function was originally copied from "d3.js"
 * <https://github.com/d3/d3-hierarchy/blob/master/src/tree.js>
 * with some modifications made for this program.
 * See the license statement at the head of this file.
 *
 * Shifts the current subtree rooted at wr.
 * This is done by increasing prelim(w+) and modifier(w+) by shift.
 *
 * @param  {module:echarts/data/Tree~TreeNode} wl
 * @param  {module:echarts/data/Tree~TreeNode} wr
 * @param  {number} shift [description]
 */
function moveSubtree(wl, wr, shift) {
    var change = shift / (wr.hierNode.i - wl.hierNode.i);
    wr.hierNode.change -= change;
    wr.hierNode.shift += shift;
    wr.hierNode.modifier += shift;
    wr.hierNode.prelim += shift;
    wl.hierNode.change += change;
}

/**
 * The implementation of this function was originally copied from "d3.js"
 * <https://github.com/d3/d3-hierarchy/blob/master/src/tree.js>
 * with some modifications made for this program.
 * See the license statement at the head of this file.
 */
function defaultSeparation(node1, node2) {
    return node1.parentNode === node2.parentNode ? 1 : 2;
}<|MERGE_RESOLUTION|>--- conflicted
+++ resolved
@@ -18,12 +18,6 @@
 */
 
 /*
-<<<<<<< HEAD
-* The tree layout implementation references to d3.js
-* (https://github.com/d3/d3-hierarchy). The use of the source
-* code of this file is also subject to the terms and consitions
-* of its license (BSD-3Clause, see </licenses/LICENSE-d3>).
-=======
 * A third-party license is embeded for some of the code in this file:
 * The tree layoutHelper implementation was originally copied from
 * "d3.js"(https://github.com/d3/d3-hierarchy) with
@@ -32,7 +26,6 @@
 * The use of the source code of this file is also subject to the terms
 * and consitions of the licence of "d3.js" (BSD-3Clause, see
 * <echarts/licenses/LICENSE-d3>).
->>>>>>> ba338030
 */
 
 /**
