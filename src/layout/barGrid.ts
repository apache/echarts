--- conflicted
+++ resolved
@@ -469,7 +469,6 @@
 export function layout(seriesType: string, ecModel: GlobalModel) {
     const seriesModels = prepareLayoutBarSeries(seriesType, ecModel);
     const barWidthAndOffset = makeColumnLayout(seriesModels);
-<<<<<<< HEAD
     if (seriesModels.length > 0) {
         layoutInfo = {
             orderLayoutDataList: [],
@@ -478,28 +477,16 @@
         };
     }
     each(seriesModels, function (seriesModel) {
-=======
-
-    each(seriesModels, function (seriesModel) {
-
->>>>>>> d0e8626c
         const data = seriesModel.getData();
         const cartesian = seriesModel.coordinateSystem as Cartesian2D;
         const baseAxis = cartesian.getBaseAxis();
         const stackId = getSeriesStackId(seriesModel);
         const columnLayoutInfo = barWidthAndOffset[getAxisKey(baseAxis)][stackId];
-<<<<<<< HEAD
-=======
-        const columnOffset = columnLayoutInfo.offset;
-        const columnWidth = columnLayoutInfo.width;
-
->>>>>>> d0e8626c
         data.setLayout({
             bandWidth: columnLayoutInfo.bandWidth,
             offset: columnLayoutInfo.offset,
             size: columnLayoutInfo.width
         });
-<<<<<<< HEAD
         collectingLayoutData(layoutInfo, seriesModel);
     });
     if (layoutInfo.groupOrder !== undefined && seriesModels.length > 0) {
@@ -604,17 +591,10 @@
     }
     return {};
 }
-=======
-    });
-}
-
->>>>>>> d0e8626c
 // TODO: Do not support stack in large mode yet.
 export function createProgressiveLayout(seriesType: string): StageHandler {
     return {
         seriesType,
-<<<<<<< HEAD
-
         plan: createRenderPlanner(),
 
         reset: function (seriesModel: BarSeriesModel) {
@@ -724,122 +704,6 @@
 
                         idxOffset += 3;
                     }
-=======
-
-        plan: createRenderPlanner(),
-
-        reset: function (seriesModel: BarSeriesModel) {
-            if (!isOnCartesian(seriesModel)) {
-                return;
-            }
-
-            const data = seriesModel.getData();
-
-            const cartesian = seriesModel.coordinateSystem as Cartesian2D;
-            const baseAxis = cartesian.getBaseAxis();
-            const valueAxis = cartesian.getOtherAxis(baseAxis);
-            const valueDimIdx = data.getDimensionIndex(data.mapDimension(valueAxis.dim));
-            const baseDimIdx = data.getDimensionIndex(data.mapDimension(baseAxis.dim));
-            const drawBackground = seriesModel.get('showBackground', true);
-            const valueDim = data.mapDimension(valueAxis.dim);
-            const stackResultDim = data.getCalculationInfo('stackResultDimension');
-            const stacked = isDimensionStacked(data, valueDim) && !!data.getCalculationInfo('stackedOnSeries');
-            const isValueAxisH = valueAxis.isHorizontal();
-            const valueAxisStart = getValueAxisStart(baseAxis, valueAxis);
-            const isLarge = isInLargeMode(seriesModel);
-            const barMinHeight = seriesModel.get('barMinHeight') || 0;
-
-            const stackedDimIdx = stackResultDim && data.getDimensionIndex(stackResultDim);
-
-            // Layout info.
-            const columnWidth = data.getLayout('size');
-            const columnOffset = data.getLayout('offset');
-
-            return {
-                progress: function (params, data) {
-                    const count = params.count;
-                    const largePoints = isLarge && createFloat32Array(count * 3);
-                    const largeBackgroundPoints = isLarge && drawBackground && createFloat32Array(count * 3);
-                    const largeDataIndices = isLarge && createFloat32Array(count);
-                    const coordLayout = cartesian.master.getRect();
-                    const bgSize = isValueAxisH ? coordLayout.width : coordLayout.height;
-
-                    let dataIndex;
-                    const store = data.getStore();
-
-                    let idxOffset = 0;
-
-                    while ((dataIndex = params.next()) != null) {
-                        const value = store.get(stacked ? stackedDimIdx : valueDimIdx, dataIndex);
-                        const baseValue = store.get(baseDimIdx, dataIndex) as number;
-
-                        let baseCoord = valueAxisStart;
-                        let startValue;
-
-                        // Because of the barMinHeight, we can not use the value in
-                        // stackResultDimension directly.
-                        if (stacked) {
-                            startValue = +value - (store.get(valueDimIdx, dataIndex) as number);
-                        }
-
-                        let x;
-                        let y;
-                        let width;
-                        let height;
-
-                        if (isValueAxisH) {
-                            const coord = cartesian.dataToPoint([value, baseValue]);
-                            if (stacked) {
-                                const startCoord = cartesian.dataToPoint([startValue, baseValue]);
-                                baseCoord = startCoord[0];
-                            }
-                            x = baseCoord;
-                            y = coord[1] + columnOffset;
-                            width = coord[0] - baseCoord;
-                            height = columnWidth;
-
-                            if (Math.abs(width) < barMinHeight) {
-                                width = (width < 0 ? -1 : 1) * barMinHeight;
-                            }
-                        }
-                        else {
-                            const coord = cartesian.dataToPoint([baseValue, value]);
-                            if (stacked) {
-                                const startCoord = cartesian.dataToPoint([baseValue, startValue]);
-                                baseCoord = startCoord[1];
-                            }
-                            x = coord[0] + columnOffset;
-                            y = baseCoord;
-                            width = columnWidth;
-                            height = coord[1] - baseCoord;
-
-                            if (Math.abs(height) < barMinHeight) {
-                                // Include zero to has a positive bar
-                                height = (height <= 0 ? -1 : 1) * barMinHeight;
-                            }
-                        }
-
-                        if (!isLarge) {
-                            data.setItemLayout(dataIndex, { x, y, width, height });
-                        }
-                        else {
-                            largePoints[idxOffset] = x;
-                            largePoints[idxOffset + 1] = y;
-                            largePoints[idxOffset + 2] = isValueAxisH ? width : height;
-
-                            if (largeBackgroundPoints) {
-                                largeBackgroundPoints[idxOffset] = isValueAxisH ? coordLayout.x : x;
-                                largeBackgroundPoints[idxOffset + 1] = isValueAxisH ? y : coordLayout.y;
-                                largeBackgroundPoints[idxOffset + 2] = bgSize;
-                            }
-
-                            largeDataIndices[dataIndex] = dataIndex;
-                        }
-
-                        idxOffset += 3;
-                    }
-
->>>>>>> d0e8626c
                     if (isLarge) {
                         data.setLayout({
                             largePoints,
