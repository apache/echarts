/*
* Licensed to the Apache Software Foundation (ASF) under one
* or more contributor license agreements.  See the NOTICE file
* distributed with this work for additional information
* regarding copyright ownership.  The ASF licenses this file
* to you under the Apache License, Version 2.0 (the
* "License"); you may not use this file except in compliance
* with the License.  You may obtain a copy of the License at
*
*   http://www.apache.org/licenses/LICENSE-2.0
*
* Unless required by applicable law or agreed to in writing,
* software distributed under the License is distributed on an
* "AS IS" BASIS, WITHOUT WARRANTIES OR CONDITIONS OF ANY
* KIND, either express or implied.  See the License for the
* specific language governing permissions and limitations
* under the License.
*/

/**
 * Grid is a region which contains at most 4 cartesian systems
 *
 * TODO Default cartesian
 */

import {isObject, each, indexOf, retrieve3} from 'zrender/src/core/util';
import {getLayoutRect, LayoutRect} from '../../util/layout';
import {
    createScaleByModel,
    ifAxisCrossZero,
    niceScaleExtent,
    estimateLabelUnionRect,
    getDataDimensionsOnAxis
} from '../../coord/axisHelper';
import IntervalScale from '../../scale/Interval';
import Cartesian2D, {cartesian2DDimensions} from './Cartesian2D';
import Axis2D from './Axis2D';
import {ParsedModelFinder, ParsedModelFinderKnown, SINGLE_REFERRING} from '../../util/model';

// Depends on GridModel, AxisModel, which performs preprocess.
import GridModel from './GridModel';
import CartesianAxisModel from './AxisModel';
import GlobalModel from '../../model/Global';
import ExtensionAPI from '../../core/ExtensionAPI';
import { Dictionary } from 'zrender/src/core/types';
import {CoordinateSystemMaster} from '../CoordinateSystem';
import { ScaleDataValue } from '../../util/types';
import SeriesData from '../../data/SeriesData';
import OrdinalScale from '../../scale/Ordinal';
import { isCartesian2DSeries, findAxisModels } from './cartesianAxisHelper';
<<<<<<< HEAD
import { round } from '../../util/number';
=======
import { CategoryAxisBaseOption } from '../axisCommonTypes';
import { AxisBaseModel } from '../AxisBaseModel';
>>>>>>> d53e3800


type Cartesian2DDimensionName = 'x' | 'y';

type FinderAxisIndex = {xAxisIndex?: number, yAxisIndex?: number};
type AxesMap = {x: Axis2D[], y: Axis2D[]};

class Grid implements CoordinateSystemMaster {

    // FIXME:TS where used (different from registered type 'cartesian2d')?
    readonly type: string = 'grid';

    private _coordsMap: Dictionary<Cartesian2D> = {};
    private _coordsList: Cartesian2D[] = [];
    private _axesMap: AxesMap = {} as AxesMap;
    private _axesList: Axis2D[] = [];
    private _rect: LayoutRect;

    readonly model: GridModel;
    readonly axisPointerEnabled = true;

    // Injected:
    name: string;

    // For deciding which dimensions to use when creating list data
    static dimensions = cartesian2DDimensions;
    readonly dimensions = cartesian2DDimensions;

    constructor(gridModel: GridModel, ecModel: GlobalModel, api: ExtensionAPI) {
        this._initCartesian(gridModel, ecModel, api);
        this.model = gridModel;
    }

    getRect(): LayoutRect {
        return this._rect;
    }

    calAxisNiceSplitNumber(axes: Axis2D[]): [number[], number] {
        const splitNumArr: number[] = [];
        const niceAxisExtents: number[] = [];
        let maxSplitNumber = 0;
        each(axes, axis => {
            niceScaleExtent(axis.scale, axis.model);
            if (axis.type !== 'value') {
                return;
            }
            const extent = axis.scale.getExtent();
            const interval = (axis.scale as IntervalScale).getInterval();
            const splitNumber = round(extent[1] - extent[0]) / interval;
            splitNumArr.push(splitNumber);
            maxSplitNumber = (splitNumber > maxSplitNumber) ? splitNumber : maxSplitNumber;
            const axisExtent = axis.getExtent();
            niceAxisExtents.push((axisExtent[1] - axisExtent[0]) * interval / extent[1]);
        });

        return [splitNumArr, maxSplitNumber];
    }

    resetAxisExtent(axes: Axis2D[], splitNumber: number[], maxSplitNumber: number) {
        let finalSplitNum: number = 0;
        each(axes, function (axis, index) {
            if (axis.type !== 'value') {
                return;
            }

            if (!(maxSplitNumber - splitNumber[index])) {
                finalSplitNum = maxSplitNumber > finalSplitNum ? maxSplitNumber : finalSplitNum;
                return;
            };

            const extent = axis.scale.getExtent();
            const interval = (axis.scale as IntervalScale).getInterval();
            let splitNum = round(extent[1] - extent[0]) / interval;

            if ((Math.abs(Math.round(splitNum) - splitNum)) < 1e-8) {
                extent[1] = extent[1] + (maxSplitNumber - splitNumber[index]) * interval;
                niceScaleExtent(axis.scale, axis.model, extent, maxSplitNumber);
            }
            else {
                const extentRound = round(extent[1] - extent[0]);
                const preferredInterval = axis.model.get('interval')
                    || (extentRound - (extentRound % maxSplitNumber)) / maxSplitNumber;
                (axis.scale as IntervalScale).niceTicks(
                    maxSplitNumber + 1, null, null,
                    preferredInterval
                );
            }
            const finalScaleExtent = axis.scale.getExtent();
            const finalInterval = (axis.scale as IntervalScale).getInterval();
            splitNum = round(finalScaleExtent[1] - finalScaleExtent[0]) / finalInterval;
            finalSplitNum = splitNum > finalSplitNum ? splitNum : finalSplitNum;
        });

        return Math.ceil(finalSplitNum);
    }

    update(ecModel: GlobalModel, api: ExtensionAPI): void {

        const axesMap = this._axesMap;

        this._updateScale(ecModel, this.model);

        const [niceSplitNumX, maxNiceSplitNumX] = this.calAxisNiceSplitNumber(axesMap.x);
        const [niceSplitNumY, maxNiceSplitNumY] = this.calAxisNiceSplitNumber(axesMap.y);
        const finalSplitNumberY = this.resetAxisExtent(axesMap.y, niceSplitNumY, maxNiceSplitNumY);
        const finalSplitNumberX = this.resetAxisExtent(axesMap.x, niceSplitNumX, maxNiceSplitNumX);

        // Key: axisDim_axisIndex, value: boolean, whether onZero target.
        const onZeroRecords = {} as Dictionary<boolean>;

        each(axesMap.x, function (xAxis) {
            fixAxisOnZero(axesMap, 'y', xAxis, onZeroRecords);
        });
        each(axesMap.y, function (yAxis) {
            fixAxisOnZero(axesMap, 'x', yAxis, onZeroRecords);
        });

        // Resize again if containLabel is enabled
        // FIXME It may cause getting wrong grid size in data processing stage
        this.resize(this.model, api);

        this.adjustValueAxes(axesMap.y, finalSplitNumberY);
        this.adjustValueAxes(axesMap.x, finalSplitNumberX);
    }

    adjustValueAxes(axesList: Axis2D[], finalSplitNumber: number) {
        each(axesList, axis => {
            const isHorizontal = axis.isHorizontal();
            const gridExtent = isHorizontal ? this._rect.width : this._rect.height;
            axis.setGridExtent(0, gridExtent);
            if (axis.type !== 'value') {
                return;
            }
            const unionExtent = gridExtent / finalSplitNumber;
            const [extentStart, extentEnd] = axis.scale.getExtent();
            const [niceExtent] = (axis.scale as IntervalScale).getNiceExtent();
            const interval = (axis.scale as IntervalScale).getInterval();
            const offset = niceExtent === extentStart ? extentStart : niceExtent - interval;
            const start = unionExtent * ((extentStart - offset) / interval);
            const end = unionExtent * (extentEnd - offset) / interval;
            axis.setExtent(start, end);
        });
    }

    /**
     * Resize the grid
     */
    resize(gridModel: GridModel, api: ExtensionAPI, ignoreContainLabel?: boolean): void {

        const boxLayoutParams = gridModel.getBoxLayoutParams();
        const isContainLabel = !ignoreContainLabel && gridModel.get('containLabel');

        const gridRect = getLayoutRect(
            boxLayoutParams, {
                width: api.getWidth(),
                height: api.getHeight()
            });

        this._rect = gridRect;

        const axesList = this._axesList;

        adjustAxes();

        // Minus label size
        if (isContainLabel) {
            each(axesList, function (axis) {
                if (!axis.model.get(['axisLabel', 'inside'])) {
                    const labelUnionRect = estimateLabelUnionRect(axis);
                    if (labelUnionRect) {
                        const dim: 'height' | 'width' = axis.isHorizontal() ? 'height' : 'width';
                        const margin = axis.model.get(['axisLabel', 'margin']);
                        gridRect[dim] -= labelUnionRect[dim] + margin;
                        if (axis.position === 'top') {
                            gridRect.y += labelUnionRect.height + margin;
                        }
                        else if (axis.position === 'left') {
                            gridRect.x += labelUnionRect.width + margin;
                        }
                    }
                }
            });

            adjustAxes();
        }

        each(this._coordsList, function (coord) {
            // Calculate affine matrix to accelerate the data to point transform.
            // If all the axes scales are time or value.
            coord.calcAffineTransform();
        });

        function adjustAxes() {
            each(axesList, function (axis) {
                const isHorizontal = axis.isHorizontal();
                const extent = isHorizontal ? [0, gridRect.width] : [0, gridRect.height];
                const idx = axis.inverse ? 1 : 0;
                axis.setExtent(extent[idx], extent[1 - idx]);
                updateAxisTransform(axis, isHorizontal ? gridRect.x : gridRect.y);
            });
        }
    }

    getAxis(dim: Cartesian2DDimensionName, axisIndex?: number): Axis2D {
        const axesMapOnDim = this._axesMap[dim];
        if (axesMapOnDim != null) {
            return axesMapOnDim[axisIndex || 0];
            // if (axisIndex == null) {
            //     Find first axis
            //     for (let name in axesMapOnDim) {
            //         if (axesMapOnDim.hasOwnProperty(name)) {
            //             return axesMapOnDim[name];
            //         }
            //     }
            // }
            // return axesMapOnDim[axisIndex];
        }
    }

    getAxes(): Axis2D[] {
        return this._axesList.slice();
    }

    /**
     * Usage:
     *      grid.getCartesian(xAxisIndex, yAxisIndex);
     *      grid.getCartesian(xAxisIndex);
     *      grid.getCartesian(null, yAxisIndex);
     *      grid.getCartesian({xAxisIndex: ..., yAxisIndex: ...});
     *
     * When only xAxisIndex or yAxisIndex given, find its first cartesian.
     */
    getCartesian(finder: FinderAxisIndex): Cartesian2D;
    getCartesian(xAxisIndex?: number, yAxisIndex?: number): Cartesian2D;
    getCartesian(xAxisIndex?: number | FinderAxisIndex, yAxisIndex?: number) {
        if (xAxisIndex != null && yAxisIndex != null) {
            const key = 'x' + xAxisIndex + 'y' + yAxisIndex;
            return this._coordsMap[key];
        }

        if (isObject(xAxisIndex)) {
            yAxisIndex = (xAxisIndex as FinderAxisIndex).yAxisIndex;
            xAxisIndex = (xAxisIndex as FinderAxisIndex).xAxisIndex;
        }
        for (let i = 0, coordList = this._coordsList; i < coordList.length; i++) {
            if (coordList[i].getAxis('x').index === xAxisIndex
                || coordList[i].getAxis('y').index === yAxisIndex
            ) {
                return coordList[i];
            }
        }
    }

    getCartesians(): Cartesian2D[] {
        return this._coordsList.slice();
    }

    /**
     * @implements
     */
    convertToPixel(
        ecModel: GlobalModel, finder: ParsedModelFinder, value: ScaleDataValue | ScaleDataValue[]
    ): number | number[] {
        const target = this._findConvertTarget(finder);

        return target.cartesian
            ? target.cartesian.dataToPoint(value as ScaleDataValue[])
            : target.axis
            ? target.axis.toGlobalCoord(target.axis.dataToCoord(value as ScaleDataValue))
            : null;
    }

    /**
     * @implements
     */
    convertFromPixel(
        ecModel: GlobalModel, finder: ParsedModelFinder, value: number | number[]
    ): number | number[] {
        const target = this._findConvertTarget(finder);

        return target.cartesian
            ? target.cartesian.pointToData(value as number[])
            : target.axis
            ? target.axis.coordToData(target.axis.toLocalCoord(value as number))
            : null;
    }

    private _findConvertTarget(finder: ParsedModelFinderKnown): {
        cartesian: Cartesian2D,
        axis: Axis2D
    } {
        const seriesModel = finder.seriesModel;
        const xAxisModel = finder.xAxisModel
            || (seriesModel && seriesModel.getReferringComponents('xAxis', SINGLE_REFERRING).models[0]);
        const yAxisModel = finder.yAxisModel
            || (seriesModel && seriesModel.getReferringComponents('yAxis', SINGLE_REFERRING).models[0]);
        const gridModel = finder.gridModel;
        const coordsList = this._coordsList;
        let cartesian: Cartesian2D;
        let axis;

        if (seriesModel) {
            cartesian = seriesModel.coordinateSystem as Cartesian2D;
            indexOf(coordsList, cartesian) < 0 && (cartesian = null);
        }
        else if (xAxisModel && yAxisModel) {
            cartesian = this.getCartesian(xAxisModel.componentIndex, yAxisModel.componentIndex);
        }
        else if (xAxisModel) {
            axis = this.getAxis('x', xAxisModel.componentIndex);
        }
        else if (yAxisModel) {
            axis = this.getAxis('y', yAxisModel.componentIndex);
        }
        // Lowest priority.
        else if (gridModel) {
            const grid = gridModel.coordinateSystem;
            if (grid === this) {
                cartesian = this._coordsList[0];
            }
        }

        return {cartesian: cartesian, axis: axis};
    }

    /**
     * @implements
     */
    containPoint(point: number[]): boolean {
        const coord = this._coordsList[0];
        if (coord) {
            return coord.containPoint(point);
        }
    }

    /**
     * Initialize cartesian coordinate systems
     */
    private _initCartesian(
        gridModel: GridModel, ecModel: GlobalModel, api: ExtensionAPI
    ): void {
        const grid = this;
        const axisPositionUsed = {
            left: false,
            right: false,
            top: false,
            bottom: false
        };

        const axesMap = {
            x: {},
            y: {}
        } as AxesMap;
        const axesCount = {
            x: 0,
            y: 0
        };

        /// Create axis
        ecModel.eachComponent('xAxis', createAxisCreator('x'), this);
        ecModel.eachComponent('yAxis', createAxisCreator('y'), this);

        if (!axesCount.x || !axesCount.y) {
            // Roll back when there no either x or y axis
            this._axesMap = {} as AxesMap;
            this._axesList = [];
            return;
        }

        this._axesMap = axesMap;

        /// Create cartesian2d
        each(axesMap.x, (xAxis, xAxisIndex) => {
            each(axesMap.y, (yAxis, yAxisIndex) => {
                const key = 'x' + xAxisIndex + 'y' + yAxisIndex;
                const cartesian = new Cartesian2D(key);

                cartesian.master = this;
                cartesian.model = gridModel;

                this._coordsMap[key] = cartesian;
                this._coordsList.push(cartesian);

                cartesian.addAxis(xAxis);
                cartesian.addAxis(yAxis);
            });
        });

        function createAxisCreator(dimName: Cartesian2DDimensionName) {
            return function (axisModel: CartesianAxisModel, idx: number): void {
                if (!isAxisUsedInTheGrid(axisModel, gridModel)) {
                    return;
                }

                let axisPosition = axisModel.get('position');
                if (dimName === 'x') {
                    // Fix position
                    if (axisPosition !== 'top' && axisPosition !== 'bottom') {
                        // Default bottom of X
                        axisPosition = axisPositionUsed.bottom ? 'top' : 'bottom';
                    }
                }
                else {
                    // Fix position
                    if (axisPosition !== 'left' && axisPosition !== 'right') {
                        // Default left of Y
                        axisPosition = axisPositionUsed.left ? 'right' : 'left';
                    }
                }
                axisPositionUsed[axisPosition] = true;

                const axis = new Axis2D(
                    dimName,
                    createScaleByModel(axisModel),
                    [0, 0],
                    axisModel.get('type'),
                    axisPosition
                );

                const isCategory = axis.type === 'category';
                axis.onBand = isCategory && (axisModel as AxisBaseModel<CategoryAxisBaseOption>).get('boundaryGap');
                axis.inverse = axisModel.get('inverse');

                // Inject axis into axisModel
                axisModel.axis = axis;

                // Inject axisModel into axis
                axis.model = axisModel;

                // Inject grid info axis
                axis.grid = grid;

                // Index of axis, can be used as key
                axis.index = idx;

                grid._axesList.push(axis);

                axesMap[dimName][idx] = axis;
                axesCount[dimName]++;
            };
        }
    }

    /**
     * Update cartesian properties from series.
     */
    private _updateScale(ecModel: GlobalModel, gridModel: GridModel): void {
        // Reset scale
        each(this._axesList, function (axis) {
            axis.scale.setExtent(Infinity, -Infinity);
            if (axis.type === 'category') {
                const categorySortInfo = axis.model.get('categorySortInfo');
                (axis.scale as OrdinalScale).setSortInfo(categorySortInfo);
            }
        });

        ecModel.eachSeries(function (seriesModel) {
            if (isCartesian2DSeries(seriesModel)) {
                const axesModelMap = findAxisModels(seriesModel);
                const xAxisModel = axesModelMap.xAxisModel;
                const yAxisModel = axesModelMap.yAxisModel;

                if (!isAxisUsedInTheGrid(xAxisModel, gridModel)
                    || !isAxisUsedInTheGrid(yAxisModel, gridModel)
                ) {
                    return;
                }

                const cartesian = this.getCartesian(
                    xAxisModel.componentIndex, yAxisModel.componentIndex
                );
                const data = seriesModel.getData();
                const xAxis = cartesian.getAxis('x');
                const yAxis = cartesian.getAxis('y');

                if (data.type === 'list') {
                    unionExtent(data, xAxis);
                    unionExtent(data, yAxis);
                }
            }
        }, this);

        function unionExtent(data: SeriesData, axis: Axis2D): void {
            each(getDataDimensionsOnAxis(data, axis.dim), function (dim) {
                axis.scale.unionExtentFromData(data, dim);
            });
        }
    }

    /**
     * @param dim 'x' or 'y' or 'auto' or null/undefined
     */
    getTooltipAxes(dim: Cartesian2DDimensionName | 'auto'): {
        baseAxes: Axis2D[], otherAxes: Axis2D[]
    } {
        const baseAxes = [] as Axis2D[];
        const otherAxes = [] as Axis2D[];

        each(this.getCartesians(), function (cartesian) {
            const baseAxis = (dim != null && dim !== 'auto')
                ? cartesian.getAxis(dim) : cartesian.getBaseAxis();
            const otherAxis = cartesian.getOtherAxis(baseAxis);
            indexOf(baseAxes, baseAxis) < 0 && baseAxes.push(baseAxis);
            indexOf(otherAxes, otherAxis) < 0 && otherAxes.push(otherAxis);
        });

        return {baseAxes: baseAxes, otherAxes: otherAxes};
    }


    static create(ecModel: GlobalModel, api: ExtensionAPI): Grid[] {
        const grids = [] as Grid[];
        ecModel.eachComponent('grid', function (gridModel: GridModel, idx) {
            const grid = new Grid(gridModel, ecModel, api);
            grid.name = 'grid_' + idx;
            // dataSampling requires axis extent, so resize
            // should be performed in create stage.
            grid.resize(gridModel, api, true);

            gridModel.coordinateSystem = grid;

            grids.push(grid);
        });

        // Inject the coordinateSystems into seriesModel
        ecModel.eachSeries(function (seriesModel) {
            if (!isCartesian2DSeries(seriesModel)) {
                return;
            }

            const axesModelMap = findAxisModels(seriesModel);
            const xAxisModel = axesModelMap.xAxisModel;
            const yAxisModel = axesModelMap.yAxisModel;

            const gridModel = xAxisModel.getCoordSysModel();

            if (__DEV__) {
                if (!gridModel) {
                    throw new Error(
                        'Grid "' + retrieve3(
                            xAxisModel.get('gridIndex'),
                            xAxisModel.get('gridId'),
                            0
                        ) + '" not found'
                    );
                }
                if (xAxisModel.getCoordSysModel() !== yAxisModel.getCoordSysModel()) {
                    throw new Error('xAxis and yAxis must use the same grid');
                }
            }

            const grid = gridModel.coordinateSystem as Grid;

            seriesModel.coordinateSystem = grid.getCartesian(
                xAxisModel.componentIndex, yAxisModel.componentIndex
            );
        });

        return grids;
    }

}

/**
 * Check if the axis is used in the specified grid.
 */
function isAxisUsedInTheGrid(axisModel: CartesianAxisModel, gridModel: GridModel): boolean {
    return axisModel.getCoordSysModel() === gridModel;
}

function fixAxisOnZero(
    axesMap: AxesMap,
    otherAxisDim: Cartesian2DDimensionName,
    axis: Axis2D,
    // Key: see `getOnZeroRecordKey`
    onZeroRecords: Dictionary<boolean>
): void {

    axis.getAxesOnZeroOf = function () {
        // TODO: onZero of multiple axes.
        return otherAxisOnZeroOf ? [otherAxisOnZeroOf] : [];
    };

    // onZero can not be enabled in these two situations:
    // 1. When any other axis is a category axis.
    // 2. When no axis is cross 0 point.
    const otherAxes = axesMap[otherAxisDim];

    let otherAxisOnZeroOf: Axis2D;
    const axisModel = axis.model;
    const onZero = axisModel.get(['axisLine', 'onZero']);
    const onZeroAxisIndex = axisModel.get(['axisLine', 'onZeroAxisIndex']);

    if (!onZero) {
        return;
    }

    // If target axis is specified.
    if (onZeroAxisIndex != null) {
        if (canOnZeroToAxis(otherAxes[onZeroAxisIndex])) {
            otherAxisOnZeroOf = otherAxes[onZeroAxisIndex];
        }
    }
    else {
        // Find the first available other axis.
        for (const idx in otherAxes) {
            if (otherAxes.hasOwnProperty(idx)
                && canOnZeroToAxis(otherAxes[idx])
                // Consider that two Y axes on one value axis,
                // if both onZero, the two Y axes overlap.
                && !onZeroRecords[getOnZeroRecordKey(otherAxes[idx])]
            ) {
                otherAxisOnZeroOf = otherAxes[idx];
                break;
            }
        }
    }

    if (otherAxisOnZeroOf) {
        onZeroRecords[getOnZeroRecordKey(otherAxisOnZeroOf)] = true;
    }

    function getOnZeroRecordKey(axis: Axis2D) {
        return axis.dim + '_' + axis.index;
    }
}

function canOnZeroToAxis(axis: Axis2D): boolean {
    return axis && axis.type !== 'category' && axis.type !== 'time' && ifAxisCrossZero(axis);
}

function updateAxisTransform(axis: Axis2D, coordBase: number) {
    const axisExtent = axis.getExtent();
    const axisExtentSum = axisExtent[0] + axisExtent[1];

    // Fast transform
    axis.toGlobalCoord = axis.dim === 'x'
        ? function (coord) {
            return coord + coordBase;
        }
        : function (coord) {
            return axisExtentSum - coord + coordBase;
        };
    axis.toLocalCoord = axis.dim === 'x'
        ? function (coord) {
            return coord - coordBase;
        }
        : function (coord) {
            return axisExtentSum - coord + coordBase;
        };
}

export default Grid;<|MERGE_RESOLUTION|>--- conflicted
+++ resolved
@@ -48,12 +48,10 @@
 import SeriesData from '../../data/SeriesData';
 import OrdinalScale from '../../scale/Ordinal';
 import { isCartesian2DSeries, findAxisModels } from './cartesianAxisHelper';
-<<<<<<< HEAD
 import { round } from '../../util/number';
-=======
-import { CategoryAxisBaseOption } from '../axisCommonTypes';
+import { CategoryAxisBaseOption, LogAxisBaseOption } from '../axisCommonTypes';
 import { AxisBaseModel } from '../AxisBaseModel';
->>>>>>> d53e3800
+import { Model } from '../../echarts.all';
 
 
 type Cartesian2DDimensionName = 'x' | 'y';
@@ -134,7 +132,7 @@
             }
             else {
                 const extentRound = round(extent[1] - extent[0]);
-                const preferredInterval = axis.model.get('interval')
+                const preferredInterval = (axis.model as Model<LogAxisBaseOption>).get('interval')
                     || (extentRound - (extentRound % maxSplitNumber)) / maxSplitNumber;
                 (axis.scale as IntervalScale).niceTicks(
                     maxSplitNumber + 1, null, null,
