/*
* Licensed to the Apache Software Foundation (ASF) under one
* or more contributor license agreements.  See the NOTICE file
* distributed with this work for additional information
* regarding copyright ownership.  The ASF licenses this file
* to you under the Apache License, Version 2.0 (the
* "License"); you may not use this file except in compliance
* with the License.  You may obtain a copy of the License at
*
*   http://www.apache.org/licenses/LICENSE-2.0
*
* Unless required by applicable law or agreed to in writing,
* software distributed under the License is distributed on an
* "AS IS" BASIS, WITHOUT WARRANTIES OR CONDITIONS OF ANY
* KIND, either express or implied.  See the License for the
* specific language governing permissions and limitations
* under the License.
*/

import * as zrUtil from 'zrender/src/core/util';
import ComponentModel from '../../model/Component';
import {
    getLayoutParams,
    sizeCalculable,
    mergeLayoutParam
} from '../../util/layout';
import Calendar from './Calendar';
import {
    ComponentOption,
    BoxLayoutOptionMixin,
    LayoutOrient,
    LineStyleOption,
    ItemStyleOption,
    LabelOption,
    OptionDataValueDate
} from '../../util/types';
import GlobalModel from '../../model/Global';
import Model from '../../model/Model';
<<<<<<< HEAD
import { CoordinateSystemHostModel } from '../CoordinateSystem';
=======
import tokens from '../../visual/tokens';
>>>>>>> 90038733

export interface CalendarMonthLabelFormatterCallbackParams {
    nameMap: string
    yyyy: string
    yy: string
    /**
     * Month string. With 0 prefix.
     */
    MM: string
    /**
     * Month number
     */
    M: number
}

export interface CalendarYearLabelFormatterCallbackParams {
    nameMap: string
    /**
     * Start year
     */
    start: string
    /**
     * End year
     */
    end: string
}

export interface CalendarOption extends ComponentOption, BoxLayoutOptionMixin {
    mainType?: 'calendar'

    cellSize?: number | 'auto' | (number | 'auto')[]
    orient?: LayoutOrient

    splitLine?: {
        show?: boolean
        lineStyle?: LineStyleOption
    }

    itemStyle?: ItemStyleOption
    /**
     * // one year
     * range: 2017
     * // one month
     * range: '2017-02'
     * //  a range
     * range: ['2017-01-02', '2017-02-23']
     * // note: they will be identified as ['2017-01-01', '2017-02-01']
     * range: ['2017-01', '2017-02']
     */
    range?: OptionDataValueDate | (OptionDataValueDate)[]

    dayLabel?: Omit<LabelOption, 'position'> & {
        /**
         * First day of week.
         */
        firstDay?: number

        /**
         * Margin between day label and axis line.
         * Can be percent string of cell size.
         */
        margin?: number | string

        /**
         * Position of week, at the beginning or end of the range.
         */
        position?: 'start' | 'end'

        /**
         * Week text content
         *
         * defaults to auto-detected locale by the browser or the specified locale by `echarts.init` function.
         * It supports any registered locale name (case-sensitive) or customized array.
         * index 0 always means Sunday.
         */
        nameMap?: string | string[]
    }

    monthLabel?: Omit<LabelOption, 'position'> & {
        /**
         * Margin between month label and axis line.
         */
        margin?: number

        /**
         * Position of month label, at the beginning or end of the range.
         */
        position?: 'start' | 'end'

        /**
         * Month text content
         *
         * defaults to auto-detected locale by the browser or the specified locale by `echarts.init` function.
         * It supports any registered locale name (case-sensitive) or customized array.
         * index 0 always means Jan.
         */
        nameMap?: string | string[]

        formatter?: string | ((params: CalendarMonthLabelFormatterCallbackParams) => string)
    }

    yearLabel?: Omit<LabelOption, 'position'> & {
        /**
         * Margin between year label and axis line.
         */
        margin?: number

        /**
         * Position of year label, at the beginning or end of the range.
         */
        position?: 'top' | 'bottom' | 'left' | 'right'

        formatter?: string | ((params: CalendarYearLabelFormatterCallbackParams) => string)
    }
}

class CalendarModel extends ComponentModel<CalendarOption> implements CoordinateSystemHostModel {
    static type = 'calendar';
    type = CalendarModel.type;

    coordinateSystem: Calendar;

    static layoutMode = 'box' as const;

    /**
     * @override
     */
    init(option: CalendarOption, parentModel: Model, ecModel: GlobalModel) {
        const inputPositionParams = getLayoutParams(option);

        super.init.apply(this, arguments as any);

        mergeAndNormalizeLayoutParams(option, inputPositionParams);
    }

    /**
     * @override
     */
    mergeOption(option: CalendarOption) {
        super.mergeOption.apply(this, arguments as any);

        mergeAndNormalizeLayoutParams(this.option, option);
    }

    getCellSize() {
        // Has been normalized
        return this.option.cellSize as (number | 'auto')[];
    }

    static defaultOption: CalendarOption = {
        // zlevel: 0,
        // As a most basic coord sys, `z` should be lower than
        // other series and coord sys, such as, grid.
        z: -50,
        left: 80,
        top: 60,

        cellSize: 20,

        // horizontal vertical
        orient: 'horizontal',

        // month separate line style
        splitLine: {
            show: true,
            lineStyle: {
                color: tokens.color.axisLine,
                width: 1,
                type: 'solid'
            }
        },

        // rect style  temporarily unused emphasis
        itemStyle: {
            color: tokens.color.neutral00,
            borderWidth: 1,
            borderColor: tokens.color.neutral10
        },

        // week text style
        dayLabel: {
            show: true,

            firstDay: 0,

            // start end
            position: 'start',
            margin: tokens.size.s,
            color: tokens.color.secondary
        },

        // month text style
        monthLabel: {
            show: true,

            // start end
            position: 'start',
            margin: tokens.size.s,

            // center or left
            align: 'center',

            formatter: null,
            color: tokens.color.secondary
        },

        // year text style
        yearLabel: {
            show: true,

            // top bottom left right
            position: null,
            margin: tokens.size.xl,
            formatter: null,
            color: tokens.color.quaternary,
            fontFamily: 'sans-serif',
            fontWeight: 'bolder',
            fontSize: 20
        }
    };
}


function mergeAndNormalizeLayoutParams(target: CalendarOption, raw: BoxLayoutOptionMixin) {
    // Normalize cellSize
    const cellSize = target.cellSize;
    let cellSizeArr: (number | 'auto')[];

    if (!zrUtil.isArray(cellSize)) {
        cellSizeArr = target.cellSize = [cellSize, cellSize];
    }
    else {
        cellSizeArr = cellSize;
    }

    if (cellSizeArr.length === 1) {
        cellSizeArr[1] = cellSizeArr[0];
    }

    const ignoreSize = zrUtil.map([0, 1], function (hvIdx) {
        // If user have set `width` or both `left` and `right`, cellSizeArr
        // will be automatically set to 'auto', otherwise the default
        // setting of cellSizeArr will make `width` setting not work.
        if (sizeCalculable(raw, hvIdx)) {
            cellSizeArr[hvIdx] = 'auto';
        }
        return cellSizeArr[hvIdx] != null && cellSizeArr[hvIdx] !== 'auto';
    });

    mergeLayoutParam(target, raw, {
        type: 'box', ignoreSize: ignoreSize
    });
}

export default CalendarModel;<|MERGE_RESOLUTION|>--- conflicted
+++ resolved
@@ -36,11 +36,8 @@
 } from '../../util/types';
 import GlobalModel from '../../model/Global';
 import Model from '../../model/Model';
-<<<<<<< HEAD
 import { CoordinateSystemHostModel } from '../CoordinateSystem';
-=======
 import tokens from '../../visual/tokens';
->>>>>>> 90038733
 
 export interface CalendarMonthLabelFormatterCallbackParams {
     nameMap: string
