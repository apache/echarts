--- conflicted
+++ resolved
@@ -91,16 +91,13 @@
         margin: 8,
         // formatter: null,
         fontSize: 12,
-<<<<<<< HEAD
-        color: tokens.color.axisLabel
-=======
+        color: tokens.color.axisLabel,
         // In scenarios like axis labels, when labels text's progression direction matches the label
         // layout direction (e.g., when all letters are in a single line), extra start/end margin is
         // needed to prevent the text from appearing visually joined. In the other case, when lables
         // are stacked (e.g., having rotation or horizontal labels on yAxis), the layout needs to be
         // compact, so NO extra top/bottom margin should be applied.
         textMargin: [0, 3], // Empirical default value.
->>>>>>> 2b0bd9a7
     },
     splitLine: {
         show: true,
