/*
* Licensed to the Apache Software Foundation (ASF) under one
* or more contributor license agreements.  See the NOTICE file
* distributed with this work for additional information
* regarding copyright ownership.  The ASF licenses this file
* to you under the Apache License, Version 2.0 (the
* "License"); you may not use this file except in compliance
* with the License.  You may obtain a copy of the License at
*
*   http://www.apache.org/licenses/LICENSE-2.0
*
* Unless required by applicable law or agreed to in writing,
* software distributed under the License is distributed on an
* "AS IS" BASIS, WITHOUT WARRANTIES OR CONDITIONS OF ANY
* KIND, either express or implied.  See the License for the
* specific language governing permissions and limitations
* under the License.
*/

// Core API from echarts/src/echarts

export * from '../core/echarts';
export * from './api';
import { use } from '../extension';

// Import label layout by default.
// TODO will be treeshaked.
import { installLabelLayout } from '../label/installLabelLayout';
use(installLabelLayout);


// Export necessary types
export {
    ZRColor as Color,
    Payload,
<<<<<<< HEAD
    ECElement,
    RendererType,
    ECActionEvent,
    ActionHandler,
    ActionInfo,
    OptionPreprocessor,
    PostUpdater,
    LoadingEffect,
    LoadingEffectCreator,
    StageHandlerInternal,
    StageHandlerOverallReset,
    StageHandler,
    ViewRootGroup,
    DimensionDefinitionLoose,
    ECEventData,
    ThemeOption,
    ECBasicOption,
    ECUnitOption,
    ZRColor,
    ComponentMainType,
    ComponentSubType,
    ColorString,
    SelectChangedPayload,
    ScaleDataValue,
    ZRElementEventName,
    ECElementEvent,
    AnimationOption
} from '../util/types';
export {LinearGradientObject} from 'zrender/src/graphic/LinearGradient';
export {RadialGradientObject} from 'zrender/src/graphic/RadialGradient';
export {PatternObject, ImagePatternObject, SVGPatternObject} from 'zrender/src/graphic/Pattern';
export {ElementEvent} from 'zrender/src/Element';
=======
    ECElementEvent,
    HighlightPayload,
    DownplayPayload,
    SelectChangedPayload
} from '../util/types';
export { LinearGradientObject } from 'zrender/src/graphic/LinearGradient';
export { RadialGradientObject } from 'zrender/src/graphic/RadialGradient';
export { PatternObject, ImagePatternObject, SVGPatternObject } from 'zrender/src/graphic/Pattern';
export { ElementEvent } from 'zrender/src/Element';
>>>>>>> fa231d37

// ComposeOption
import type { ComponentOption, ECBasicOption as EChartsCoreOption } from '../util/types';

import type { AxisPointerOption } from '../component/axisPointer/AxisPointerModel';
import type { XAXisOption, YAXisOption } from '../coord/cartesian/AxisModel';
import type { AngleAxisOption, RadiusAxisOption } from '../coord/polar/AxisModel';
import type { ParallelAxisOption } from '../coord/parallel/AxisModel';


export { EChartsType as ECharts } from '../core/echarts';

export { EChartsCoreOption };

// type SeriesSubComponentsTypes = 'markPoint' | 'markLine' | 'markArea' | 'tooltip';
// type InjectSeriesSubComponents<OptionUnion extends ComponentOption, Injected> =
//     'series' extends GetMainType<OptionUnion>
//         ? (OptionUnion & Injected) : OptionUnion;
// // NOTE: Can't use GetMainType<OptionUnion> extends xxx ? GetMainType<OptionUnion> : xxx
// // Or the infer can't work.
// type GetSeriesInjectedSubOption<MainType extends string, OptionUnion extends ComponentOption> = {
//     [key in Extract<MainType, SeriesSubComponentsTypes>]?: ExtractComponentOption<OptionUnion, key>
// };


// TODO: Handwritten dependencies
type Dependencies = {
    grid: XAXisOption | YAXisOption | AxisPointerOption;
    polar: AngleAxisOption | RadiusAxisOption
    parallel: ParallelAxisOption
};

type DependenciesKeys = keyof Dependencies & string;

type Arrayable<T> = T | T[];

type GetMainType<OptionUnion extends ComponentOption> = Exclude<OptionUnion['mainType'], undefined>;

// NOTE: Needs to extract the specify ComponentOption for each component type.
type ExtractComponentOption<OptionUnion, ExtractMainType> = OptionUnion extends {
    mainType?: ExtractMainType
} ? OptionUnion : never;

type GetDependency<DependencyOption extends ComponentOption> = {
    [key in GetMainType<DependencyOption>]?: Arrayable<
        ExtractComponentOption<DependencyOption, key>
    >
};

type GetDependencies<MainType extends string> = GetDependency<Dependencies[Extract<MainType, DependenciesKeys>]>;

type ComposeUnitOption<OptionUnion extends ComponentOption> =
    // Will be never if some component forget to specify mainType.
    CheckMainType<GetMainType<OptionUnion>> &
    Omit<EChartsCoreOption, 'baseOption' | 'options'> & {
        [key in GetMainType<OptionUnion>]?: Arrayable<
            ExtractComponentOption<OptionUnion, key>
        // TODO: It will make error log too complex.
        // So this more strict type checking will not be used currently to make sure the error msg is friendly.
        //
        // Inject markPoint, markLine, markArea, tooltip in series.
        // ExtractComponentOption<
        //     InjectSeriesSubComponents<
        //         OptionUnion, GetSeriesInjectedSubOption<GetMainType<OptionUnion>, OptionUnion>
        //     >,
        //     key
        // >
        >
    } & GetDependencies<GetMainType<OptionUnion>>;

type CheckMainType<OptionUnionMainType extends string> =
    // If some component forget to specify mainType. we should do a fast check.
    string extends OptionUnionMainType ? never : {};


// TODO Provide a strict option.
export type ComposeOption<OptionUnion extends ComponentOption> =
    ComposeUnitOption<OptionUnion> & {
        baseOption?: ComposeUnitOption<OptionUnion>
        options?: ComposeUnitOption<OptionUnion>[]
    };<|MERGE_RESOLUTION|>--- conflicted
+++ resolved
@@ -33,40 +33,6 @@
 export {
     ZRColor as Color,
     Payload,
-<<<<<<< HEAD
-    ECElement,
-    RendererType,
-    ECActionEvent,
-    ActionHandler,
-    ActionInfo,
-    OptionPreprocessor,
-    PostUpdater,
-    LoadingEffect,
-    LoadingEffectCreator,
-    StageHandlerInternal,
-    StageHandlerOverallReset,
-    StageHandler,
-    ViewRootGroup,
-    DimensionDefinitionLoose,
-    ECEventData,
-    ThemeOption,
-    ECBasicOption,
-    ECUnitOption,
-    ZRColor,
-    ComponentMainType,
-    ComponentSubType,
-    ColorString,
-    SelectChangedPayload,
-    ScaleDataValue,
-    ZRElementEventName,
-    ECElementEvent,
-    AnimationOption
-} from '../util/types';
-export {LinearGradientObject} from 'zrender/src/graphic/LinearGradient';
-export {RadialGradientObject} from 'zrender/src/graphic/RadialGradient';
-export {PatternObject, ImagePatternObject, SVGPatternObject} from 'zrender/src/graphic/Pattern';
-export {ElementEvent} from 'zrender/src/Element';
-=======
     ECElementEvent,
     HighlightPayload,
     DownplayPayload,
@@ -76,7 +42,6 @@
 export { RadialGradientObject } from 'zrender/src/graphic/RadialGradient';
 export { PatternObject, ImagePatternObject, SVGPatternObject } from 'zrender/src/graphic/Pattern';
 export { ElementEvent } from 'zrender/src/Element';
->>>>>>> fa231d37
 
 // ComposeOption
 import type { ComponentOption, ECBasicOption as EChartsCoreOption } from '../util/types';
