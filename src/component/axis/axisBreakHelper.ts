/*
* Licensed to the Apache Software Foundation (ASF) under one
* or more contributor license agreements.  See the NOTICE file
* distributed with this work for additional information
* regarding copyright ownership.  The ASF licenses this file
* to you under the Apache License, Version 2.0 (the
* "License"); you may not use this file except in compliance
* with the License.  You may obtain a copy of the License at
*
*   http://www.apache.org/licenses/LICENSE-2.0
*
* Unless required by applicable law or agreed to in writing,
* software distributed under the License is distributed on an
* "AS IS" BASIS, WITHOUT WARRANTIES OR CONDITIONS OF ANY
* KIND, either express or implied.  See the License for the
* specific language governing permissions and limitations
* under the License.
*/

import type * as graphic from '../../util/graphic';
import type SingleAxisModel from '../../coord/single/AxisModel';
import type CartesianAxisModel from '../../coord/cartesian/AxisModel';
import type { AxisBaseModel } from '../../coord/AxisBaseModel';
import type ExtensionAPI from '../../core/ExtensionAPI';
import type CartesianAxisView from './CartesianAxisView';
import type { PathProps } from 'zrender/src/graphic/Path';
import type SingleAxisView from './SingleAxisView';
import type { AxisBuilderCfg } from './AxisBuilder';
import type { BaseAxisBreakPayload } from './axisAction';
import type { AxisBaseOption } from '../../coord/axisCommonTypes';
import type { AxisBreakOptionIdentifierInAxis, NullUndefined } from '../../util/types';
<<<<<<< HEAD
import { LabelLayoutInfoComputed } from '../../label/labelLayoutHelper';
=======
import type ComponentModel from '../../model/Component';
>>>>>>> 87b2f776

/**
 * @file The fasade of axis break view and mode.
 *  Separate the impl to reduce code size.
 *
 * @caution
 *  Must not import `axis/breakImpl.ts` directly or indirctly.
 *  Must not implement anything in this file.
 */

export type AxisBreakHelper = {
    adjustBreakLabelPair(
        axisInverse: boolean,
        axisRotation: AxisBuilderCfg['rotation'],
        layoutPair: (LabelLayoutInfoComputed | NullUndefined)[],
    ): void;
    buildAxisBreakLine(
        axisModel: AxisBaseModel,
        group: graphic.Group,
        transformGroup: graphic.Group,
        pathBaseProp: PathProps,
    ): void;
    rectCoordBuildBreakAxis(
        axisGroup: graphic.Group,
        axisView: CartesianAxisView | SingleAxisView,
        axisModel: CartesianAxisModel | SingleAxisModel,
        coordSysRect: graphic.BoundingRect,
        api: ExtensionAPI
    ): void;
    updateModelAxisBreak(
        model: ComponentModel<AxisBaseOption>,
        payload: BaseAxisBreakPayload
    ): AxisBreakUpdateResult;
};

export type AxisBreakUpdateResult = {
    breaks: (
        AxisBreakOptionIdentifierInAxis & {
            isExpanded: boolean;
            old: { // The old state in breaks.
                isExpanded: boolean;
            }
        }
    )[];
};


let _impl: AxisBreakHelper = null;

export function registerAxisBreakHelperImpl(impl: AxisBreakHelper): void {
    if (!_impl) {
        _impl = impl;
    }
}

export function getAxisBreakHelper(): AxisBreakHelper | NullUndefined {
    return _impl;
}<|MERGE_RESOLUTION|>--- conflicted
+++ resolved
@@ -29,11 +29,8 @@
 import type { BaseAxisBreakPayload } from './axisAction';
 import type { AxisBaseOption } from '../../coord/axisCommonTypes';
 import type { AxisBreakOptionIdentifierInAxis, NullUndefined } from '../../util/types';
-<<<<<<< HEAD
 import { LabelLayoutInfoComputed } from '../../label/labelLayoutHelper';
-=======
 import type ComponentModel from '../../model/Component';
->>>>>>> 87b2f776
 
 /**
  * @file The fasade of axis break view and mode.
