/*
* Licensed to the Apache Software Foundation (ASF) under one
* or more contributor license agreements.  See the NOTICE file
* distributed with this work for additional information
* regarding copyright ownership.  The ASF licenses this file
* to you under the Apache License, Version 2.0 (the
* "License"); you may not use this file except in compliance
* with the License.  You may obtain a copy of the License at
*
*   http://www.apache.org/licenses/LICENSE-2.0
*
* Unless required by applicable law or agreed to in writing,
* software distributed under the License is distributed on an
* "AS IS" BASIS, WITHOUT WARRANTIES OR CONDITIONS OF ANY
* KIND, either express or implied.  See the License for the
* specific language governing permissions and limitations
* under the License.
*/

import {
    retrieve, defaults, extend, each, isObject, map, isString, isNumber, isFunction, retrieve2,
} from 'zrender/src/core/util';
import * as graphic from '../../util/graphic';
import {getECData} from '../../util/innerStore';
import {createTextStyle} from '../../label/labelStyle';
import Model from '../../model/Model';
import {isRadianAroundZero, remRadian} from '../../util/number';
import {createSymbol, normalizeSymbolOffset} from '../../util/symbol';
import * as matrixUtil from 'zrender/src/core/matrix';
import {applyTransform as v2ApplyTransform} from 'zrender/src/core/vector';
import {isNameLocationCenter, shouldShowAllLabels} from '../../coord/axisHelper';
import { AxisBaseModel } from '../../coord/AxisBaseModel';
<<<<<<< HEAD
import { ZRTextVerticalAlign, ZRTextAlign, ECElement, ColorString } from '../../util/types';
import { AxisBaseOption, AxisBaseOptionCommon } from '../../coord/axisCommonTypes';
=======
import {
    ZRTextVerticalAlign, ZRTextAlign, ECElement, ColorString,
    VisualAxisBreak,
    ParsedAxisBreak,
    LabelMarginType,
    LabelExtendedText,
} from '../../util/types';
import { AxisBaseOption } from '../../coord/axisCommonTypes';
>>>>>>> 2b0bd9a7
import type Element from 'zrender/src/Element';
import { PathProps, PathStyleProps } from 'zrender/src/graphic/Path';
import OrdinalScale from '../../scale/Ordinal';
<<<<<<< HEAD
import { prepareLayoutList, hideOverlap } from '../../label/labelLayoutHelper';

=======
import {
    prepareLayoutList, hideOverlap, detectAxisLabelPairIntersection,
} from '../../label/labelLayoutHelper';
import ExtensionAPI from '../../core/ExtensionAPI';
import CartesianAxisModel from '../../coord/cartesian/AxisModel';
import { makeInner } from '../../util/model';
import { getAxisBreakHelper } from './axisBreakHelper';
import { AXIS_BREAK_EXPAND_ACTION_TYPE, BaseAxisBreakPayload } from './axisAction';
import { getScaleBreakHelper } from '../../scale/break';
>>>>>>> 2b0bd9a7

const PI = Math.PI;

type AxisIndexKey = 'xAxisIndex' | 'yAxisIndex' | 'radiusAxisIndex'
    | 'angleAxisIndex' | 'singleAxisIndex';

type AxisEventData = {
    componentType: string
    componentIndex: number
    targetType: 'axisName' | 'axisLabel'
    name?: string
    value?: string | number
    dataIndex?: number
    tickIndex?: number
} & {
    break?: {
        start: ParsedAxisBreak['vmin'],
        end: ParsedAxisBreak['vmax'],
    }
} & {
    [key in AxisIndexKey]?: number
};

type AxisLabelText = graphic.Text & {
    __fullText: string
    __truncatedText: string
} & ECElement;

<<<<<<< HEAD
=======
const getLabelInner = makeInner<{
    break: VisualAxisBreak;
}, graphic.Text>();

>>>>>>> 2b0bd9a7

export interface AxisBuilderCfg {
    position?: number[]
    /**
     * In radian. This is to be applied to axis transitionGroup directly.
     * rotation 0 means an axis towards screen-right.
     * rotation Math.PI/4 means an axis towards screen-top-right.
     */
    rotation?: number
    /**
     * Used when nameLocation is 'middle' or 'center'.
     * 1 | -1
     */
    nameDirection?: number
    tickDirection?: number
    labelDirection?: number
    /**
     * Useful when onZero.
     */
    labelOffset?: number
    /**
     * default get from axisModel.
     */
    axisLabelShow?: boolean
    /**
     * default get from axisModel.
     */
    axisName?: string

    axisNameAvailableWidth?: number
    /**
     * by degree, default get from axisModel.
     */
    labelRotate?: number

    strokeContainThreshold?: number

    nameTruncateMaxWidth?: number

    silent?: boolean

    handleAutoShown?(elementType: 'axisLine' | 'axisTick'): boolean
}

interface TickCoord {
    coord: number
    tickValue?: number
}

/**
 * A builder for a straight-line axis.
 *
 * A final axis is translated and rotated from a "standard axis".
 * So opt.position and opt.rotation is required.
 *
 * A standard axis is and axis from [0, 0] to [0, axisExtent[1]],
 * for example: (0, 0) ------------> (0, 50)
 *
 * nameDirection or tickDirection or labelDirection is 1 means tick
 * or label is below the standard axis, whereas is -1 means above
 * the standard axis. labelOffset means offset between label and axis,
 * which is useful when 'onZero', where axisLabel is in the grid and
 * label in outside grid.
 *
 * Tips: like always,
 * positive rotation represents anticlockwise, and negative rotation
 * represents clockwise.
 * The direction of position coordinate is the same as the direction
 * of screen coordinate.
 *
 * Do not need to consider axis 'inverse', which is auto processed by
 * axis extent.
 */
class AxisBuilder {

    axisModel: AxisBaseModel;

    opt: AxisBuilderCfg;

    readonly group = new graphic.Group();

    private _transformGroup: graphic.Group;
    private _api: ExtensionAPI;

<<<<<<< HEAD
    /**
     * [CAUTION]: axisModel.axis.extent/scale must be ready to use.
     */
    constructor(axisModel: AxisBaseModel, opt?: AxisBuilderCfg) {

=======
    constructor(
        axisModel: AxisBaseModel,
        api: ExtensionAPI,
        opt?: AxisBuilderCfg
    ) {
        this._api = api;
>>>>>>> 2b0bd9a7
        this.opt = opt;

        this.axisModel = axisModel;

        // Default value
        defaults(
            opt,
            {
                labelOffset: 0,
                nameDirection: 1,
                tickDirection: 1,
                labelDirection: 1,
                silent: true,
                handleAutoShown: () => true
            } as AxisBuilderCfg
        );


        // FIXME Not use a separate text group?
        const transformGroup = new graphic.Group({
            x: opt.position[0],
            y: opt.position[1],
            rotation: opt.rotation
        });

        // this.group.add(transformGroup);
        // this._transformGroup = transformGroup;

        transformGroup.updateTransform();

        this._transformGroup = transformGroup;
    }

<<<<<<< HEAD
    build(axisPartNameMap: AxisBuilderAxisPartMap) {
        // axisName layout depends on axisTickLabel layout result to resolve overlap.
        each(['axisLine', 'axisTickLabel', 'axisName'] as const, partName => {
            if (axisPartNameMap[partName]) {
                builders[partName](this.opt, this.axisModel, this.group, this._transformGroup);
            }
        });
=======
    hasBuilder(name: keyof typeof builders) {
        return !!builders[name];
    }

    add(name: keyof typeof builders) {
        builders[name](this.opt, this.axisModel, this.group, this._transformGroup, this._api);
>>>>>>> 2b0bd9a7
    }

    getGroup() {
        return this.group;
    }

    static innerTextLayout(axisRotation: number, textRotation: number, direction: number) {
        const rotationDiff = remRadian(textRotation - axisRotation);
        let textAlign;
        let textVerticalAlign;

        if (isRadianAroundZero(rotationDiff)) { // Label is parallel with axis line.
            textVerticalAlign = direction > 0 ? 'top' : 'bottom';
            textAlign = 'center';
        }
        else if (isRadianAroundZero(rotationDiff - PI)) { // Label is inverse parallel with axis line.
            textVerticalAlign = direction > 0 ? 'bottom' : 'top';
            textAlign = 'center';
        }
        else {
            textVerticalAlign = 'middle';

            if (rotationDiff > 0 && rotationDiff < PI) {
                textAlign = direction > 0 ? 'right' : 'left';
            }
            else {
                textAlign = direction > 0 ? 'left' : 'right';
            }
        }

        return {
            rotation: rotationDiff,
            textAlign: textAlign as ZRTextAlign,
            textVerticalAlign: textVerticalAlign as ZRTextVerticalAlign
        };
    }

    static makeAxisEventDataBase(axisModel: AxisBaseModel) {
        const eventData = {
            componentType: axisModel.mainType,
            componentIndex: axisModel.componentIndex
        } as AxisEventData;
        eventData[axisModel.mainType + 'Index' as AxisIndexKey] = axisModel.componentIndex;
        return eventData;
    }

    static isLabelSilent(axisModel: AxisBaseModel): boolean {
        const tooltipOpt = axisModel.get('tooltip');
        return axisModel.get('silent')
            // Consider mouse cursor, add these restrictions.
            || !(
                axisModel.get('triggerEvent') || (tooltipOpt && tooltipOpt.show)
            );
    }
};

interface AxisElementsBuilder {
    (
        opt: AxisBuilderCfg,
        axisModel: AxisBaseModel,
        group: graphic.Group,
        transformGroup: graphic.Group,
        api: ExtensionAPI
    ):void
}

export type AxisBuilderAxisPartName = 'axisLine' | 'axisTickLabel' | 'axisName';
export type AxisBuilderAxisPartMap = {[axisPartName in AxisBuilderAxisPartName]?: boolean};

const builders: Record<AxisBuilderAxisPartName, AxisElementsBuilder> = {

    axisLine(opt, axisModel, group, transformGroup, api) {

        let shown = axisModel.get(['axisLine', 'show']);
        if (shown === 'auto' && opt.handleAutoShown) {
            shown = opt.handleAutoShown('axisLine');
        }
        if (!shown) {
            return;
        }

        const extent = axisModel.axis.getExtent();

        const matrix = transformGroup.transform;
        const pt1 = [extent[0], 0];
        const pt2 = [extent[1], 0];
        const inverse = pt1[0] > pt2[0];
        if (matrix) {
            v2ApplyTransform(pt1, pt1, matrix);
            v2ApplyTransform(pt2, pt2, matrix);
        }

        const lineStyle = extend(
            {
                lineCap: 'round'
            },
            axisModel.getModel(['axisLine', 'lineStyle']).getLineStyle()
        );
        const pathBaseProp: PathProps = {
            strokeContainThreshold: opt.strokeContainThreshold || 5,
            silent: true,
            z2: 1,
            style: lineStyle,
        };

        if (axisModel.get(['axisLine', 'breakLine']) && axisModel.axis.scale.hasBreaks()) {
            getAxisBreakHelper()!.buildAxisBreakLine(axisModel, group, transformGroup, pathBaseProp);
        }
        else {
            const line = new graphic.Line(extend({
                shape: {
                    x1: pt1[0],
                    y1: pt1[1],
                    x2: pt2[0],
                    y2: pt2[1]
                },
            }, pathBaseProp));
            graphic.subPixelOptimizeLine(line.shape, line.style.lineWidth);
            line.anid = 'line';
            group.add(line);
        }

        let arrows = axisModel.get(['axisLine', 'symbol']);

        if (arrows != null) {
            let arrowSize = axisModel.get(['axisLine', 'symbolSize']);

            if (isString(arrows)) {
                // Use the same arrow for start and end point
                arrows = [arrows, arrows];
            }
            if (isString(arrowSize) || isNumber(arrowSize)) {
                // Use the same size for width and height
                arrowSize = [arrowSize as number, arrowSize as number];
            }

            const arrowOffset = normalizeSymbolOffset(axisModel.get(['axisLine', 'symbolOffset']) || 0, arrowSize);

            const symbolWidth = arrowSize[0];
            const symbolHeight = arrowSize[1];

            each([{
                rotate: opt.rotation + Math.PI / 2,
                offset: arrowOffset[0],
                r: 0
            }, {
                rotate: opt.rotation - Math.PI / 2,
                offset: arrowOffset[1],
                r: Math.sqrt((pt1[0] - pt2[0]) * (pt1[0] - pt2[0])
                    + (pt1[1] - pt2[1]) * (pt1[1] - pt2[1]))
            }], function (point, index) {
                if (arrows[index] !== 'none' && arrows[index] != null) {
                    const symbol = createSymbol(
                        arrows[index],
                        -symbolWidth / 2,
                        -symbolHeight / 2,
                        symbolWidth,
                        symbolHeight,
                        lineStyle.stroke,
                        true
                    );

                    // Calculate arrow position with offset
                    const r = point.r + point.offset;

                    const pt = inverse ? pt2 : pt1;
                    symbol.attr({
                        rotation: point.rotate,
                        x: pt[0] + r * Math.cos(opt.rotation),
                        y: pt[1] - r * Math.sin(opt.rotation),
                        silent: true,
                        z2: 11
                    });
                    group.add(symbol);
                }
            });
        }
    },

    axisTickLabel(opt, axisModel, group, transformGroup, api) {
        const ticksEls = buildAxisMajorTicks(group, transformGroup, axisModel, opt);
        const labelEls = buildAxisLabel(group, transformGroup, axisModel, opt, api);

        adjustBreakLabels(axisModel, opt.rotation, labelEls);

        const shouldHideOverlap = axisModel.get(['axisLabel', 'hideOverlap']);

        fixMinMaxLabelShow(opt, axisModel, labelEls, ticksEls, shouldHideOverlap);

        buildAxisMinorTicks(group, transformGroup, axisModel, opt.tickDirection);

        // This bit fixes the label overlap issue for the time chart.
        // See https://github.com/apache/echarts/issues/14266 for more.
        if (shouldHideOverlap) {
            let priorityBoundary = 0;
            each(labelEls, label => {
                label.z2 > priorityBoundary && (priorityBoundary = label.z2);
            });
            const labelList = prepareLayoutList(map(labelEls, label => {
                let priority = label.z2;
                if (getLabelInner(label).break) {
                    // Make break labels be highest priority.
                    priority += priorityBoundary;
                }
                return {
                    label,
                    priority,
                    defaultAttr: {
                        ignore: label.ignore
                    },
                };
            }));

            hideOverlap(labelList);
        }
    },

    axisName(opt, axisModel, group, transformGroup, api) {
        const name = retrieve(opt.axisName, axisModel.get('name'));

        if (!name) {
            return;
        }

        const nameLocation = axisModel.get('nameLocation');
        const nameDirection = opt.nameDirection;
        const textStyleModel = axisModel.getModel('nameTextStyle');
        const gap = (axisModel.get('nameGap') || 0);

        const extent = axisModel.axis.getExtent();
        const gapSignal = extent[0] > extent[1] ? -1 : 1;
        const pos = [
            nameLocation === 'start'
                ? extent[0] - gapSignal * gap
                : nameLocation === 'end'
                ? extent[1] + gapSignal * gap
                : (extent[0] + extent[1]) / 2, // 'middle'
            // Reuse labelOffset.
            isNameLocationCenter(nameLocation) ? opt.labelOffset + nameDirection * gap : 0
        ];

        let labelLayout;

        let nameRotation = axisModel.get('nameRotate');
        if (nameRotation != null) {
            nameRotation = nameRotation * PI / 180; // To radian.
        }

        let axisNameAvailableWidth;

        if (isNameLocationCenter(nameLocation)) {
            labelLayout = AxisBuilder.innerTextLayout(
                opt.rotation,
                nameRotation != null ? nameRotation : opt.rotation, // Adapt to axis.
                nameDirection
            );
        }
        else {
            labelLayout = endTextLayout(
                opt.rotation, nameLocation, nameRotation || 0, extent
            );

            axisNameAvailableWidth = opt.axisNameAvailableWidth;
            if (axisNameAvailableWidth != null) {
                axisNameAvailableWidth = Math.abs(
                    axisNameAvailableWidth / Math.sin(labelLayout.rotation)
                );
                !isFinite(axisNameAvailableWidth) && (axisNameAvailableWidth = null);
            }
        }

        const textFont = textStyleModel.getFont();

        const truncateOpt = axisModel.get('nameTruncate', true) || {};
        const ellipsis = truncateOpt.ellipsis;
        const maxWidth = retrieve(
            opt.nameTruncateMaxWidth, truncateOpt.maxWidth, axisNameAvailableWidth
        );

        const textEl = new graphic.Text({
            x: pos[0],
            y: pos[1],
            rotation: labelLayout.rotation,
            silent: AxisBuilder.isLabelSilent(axisModel),
            style: createTextStyle(textStyleModel, {
                text: name,
                font: textFont,
                overflow: 'truncate',
                width: maxWidth,
                ellipsis,
                fill: textStyleModel.getTextColor()
                    || axisModel.get(['axisLine', 'lineStyle', 'color']) as ColorString,
                align: textStyleModel.get('align')
                    || labelLayout.textAlign,
                verticalAlign: textStyleModel.get('verticalAlign')
                    || labelLayout.textVerticalAlign
            }),
            z2: 1
        }) as AxisLabelText;

        graphic.setTooltipConfig({
            el: textEl,
            componentModel: axisModel,
            itemName: name
        });

        textEl.__fullText = name;
        // Id for animation
        textEl.anid = 'name';

        if (axisModel.get('triggerEvent')) {
            const eventData = AxisBuilder.makeAxisEventDataBase(axisModel);
            eventData.targetType = 'axisName';
            eventData.name = name;
            getECData(textEl).eventData = eventData;
        }

        // FIXME
        transformGroup.add(textEl);
        textEl.updateTransform();

        group.add(textEl);

        textEl.decomposeTransform();
    }

};

function endTextLayout(
    rotation: number, textPosition: AxisBaseOptionCommon['nameLocation'], textRotate: number, extent: number[]
) {
    const rotationDiff = remRadian(textRotate - rotation);
    let textAlign: ZRTextAlign;
    let textVerticalAlign: ZRTextVerticalAlign;
    const inverse = extent[0] > extent[1];
    const onLeft = (textPosition === 'start' && !inverse)
        || (textPosition !== 'start' && inverse);

    if (isRadianAroundZero(rotationDiff - PI / 2)) {
        textVerticalAlign = onLeft ? 'bottom' : 'top';
        textAlign = 'center';
    }
    else if (isRadianAroundZero(rotationDiff - PI * 1.5)) {
        textVerticalAlign = onLeft ? 'top' : 'bottom';
        textAlign = 'center';
    }
    else {
        textVerticalAlign = 'middle';
        if (rotationDiff < PI * 1.5 && rotationDiff > PI / 2) {
            textAlign = onLeft ? 'left' : 'right';
        }
        else {
            textAlign = onLeft ? 'right' : 'left';
        }
    }

    return {
        rotation: rotationDiff,
        textAlign: textAlign,
        textVerticalAlign: textVerticalAlign
    };
}

function fixMinMaxLabelShow(
    opt: AxisBuilderCfg,
    axisModel: AxisBaseModel,
    labelEls: graphic.Text[],
    tickEls: graphic.Line[],
    shouldHideOverlap: boolean
) {
    if (shouldShowAllLabels(axisModel.axis)) {
        return;
    }

    // If min or max are user set, we need to check
    // If the tick on min(max) are overlap on their neighbour tick
    // If they are overlapped, we need to hide the min(max) tick label
    const showMinLabel = axisModel.get(['axisLabel', 'showMinLabel']);
    const showMaxLabel = axisModel.get(['axisLabel', 'showMaxLabel']);

    // FIXME
    // Have not consider onBand yet, where tick els is more than label els.

    labelEls = labelEls || [];
    tickEls = tickEls || [];

    const firstLabel = labelEls[0];
    const nextLabel = labelEls[1];
    const lastLabel = labelEls[labelEls.length - 1];
    const prevLabel = labelEls[labelEls.length - 2];

    const firstTick = tickEls[0];
    const nextTick = tickEls[1];
    const lastTick = tickEls[tickEls.length - 1];
    const prevTick = tickEls[tickEls.length - 2];

    // In most fonts the glyph does not reach the boundary of the bouding rect.
    // This is needed to avoid too aggressive to hide two elements that meet at the edge
    // due to compact layout by the same bounding rect or OBB.
    const touchThreshold = 0.05;
    // `!hideOverlap` means the visual touch between adjacent labels are accepted,
    // thus the "hide min/max label" should be conservative, since the space is sufficient
    // in this case. And this strategy is also for backward compatibility.
    const ignoreTextMargin = !shouldHideOverlap;

    if (showMinLabel === false) {
        ignoreEl(firstLabel);
        ignoreEl(firstTick);
    }
    else if (detectAxisLabelPairIntersection(
        opt.rotation, [firstLabel, nextLabel], touchThreshold, ignoreTextMargin
    )) {
        if (showMinLabel) {
            ignoreEl(nextLabel);
            ignoreEl(nextTick);
        }
        else {
            ignoreEl(firstLabel);
            ignoreEl(firstTick);
        }
    }

    if (showMaxLabel === false) {
        ignoreEl(lastLabel);
        ignoreEl(lastTick);
    }
    else if (detectAxisLabelPairIntersection(
        opt.rotation, [prevLabel, lastLabel], touchThreshold, ignoreTextMargin
    )) {
        if (showMaxLabel) {
            ignoreEl(prevLabel);
            ignoreEl(prevTick);
        }
        else {
            ignoreEl(lastLabel);
            ignoreEl(lastTick);
        }
    }
}

function ignoreEl(el: Element) {
    el && (el.ignore = true);
}

function createTicks(
    ticksCoords: TickCoord[],
    tickTransform: matrixUtil.MatrixArray,
    tickEndCoord: number,
    tickLineStyle: PathStyleProps,
    anidPrefix: string
) {
    const tickEls = [];
    const pt1: number[] = [];
    const pt2: number[] = [];
    for (let i = 0; i < ticksCoords.length; i++) {
        const tickCoord = ticksCoords[i].coord;

        pt1[0] = tickCoord;
        pt1[1] = 0;
        pt2[0] = tickCoord;
        pt2[1] = tickEndCoord;

        if (tickTransform) {
            v2ApplyTransform(pt1, pt1, tickTransform);
            v2ApplyTransform(pt2, pt2, tickTransform);
        }
        // Tick line, Not use group transform to have better line draw
        const tickEl = new graphic.Line({
            shape: {
                x1: pt1[0],
                y1: pt1[1],
                x2: pt2[0],
                y2: pt2[1]
            },
            style: tickLineStyle,
            z2: 2,
            autoBatch: true,
            silent: true
        });
        graphic.subPixelOptimizeLine(tickEl.shape, tickEl.style.lineWidth);
        tickEl.anid = anidPrefix + '_' + ticksCoords[i].tickValue;
        tickEls.push(tickEl);
    }
    return tickEls;
}

function buildAxisMajorTicks(
    group: graphic.Group,
    transformGroup: graphic.Group,
    axisModel: AxisBaseModel,
    opt: AxisBuilderCfg
) {
    const axis = axisModel.axis;

    const tickModel = axisModel.getModel('axisTick');

    let shown = tickModel.get('show');
    if (shown === 'auto' && opt.handleAutoShown) {
        shown = opt.handleAutoShown('axisTick');
    }
    if (!shown || axis.scale.isBlank()) {
        return;
    }

    const lineStyleModel = tickModel.getModel('lineStyle');
    const tickEndCoord = opt.tickDirection * tickModel.get('length');

    const ticksCoords = axis.getTicksCoords();

    const ticksEls = createTicks(ticksCoords, transformGroup.transform, tickEndCoord, defaults(
        lineStyleModel.getLineStyle(),
        {
            stroke: axisModel.get(['axisLine', 'lineStyle', 'color'])
        }
    ), 'ticks');

    for (let i = 0; i < ticksEls.length; i++) {
        group.add(ticksEls[i]);
    }

    return ticksEls;
}

function buildAxisMinorTicks(
    group: graphic.Group,
    transformGroup: graphic.Group,
    axisModel: AxisBaseModel,
    tickDirection: number
) {
    const axis = axisModel.axis;

    const minorTickModel = axisModel.getModel('minorTick');

    if (!minorTickModel.get('show') || axis.scale.isBlank()) {
        return;
    }

    const minorTicksCoords = axis.getMinorTicksCoords();
    if (!minorTicksCoords.length) {
        return;
    }

    const lineStyleModel = minorTickModel.getModel('lineStyle');
    const tickEndCoord = tickDirection * minorTickModel.get('length');

    const minorTickLineStyle = defaults(
        lineStyleModel.getLineStyle(),
        defaults(
            axisModel.getModel('axisTick').getLineStyle(),
            {
                stroke: axisModel.get(['axisLine', 'lineStyle', 'color'])
            }
        )
    );

    for (let i = 0; i < minorTicksCoords.length; i++) {
        const minorTicksEls = createTicks(
            minorTicksCoords[i], transformGroup.transform, tickEndCoord, minorTickLineStyle, 'minorticks_' + i
        );
        for (let k = 0; k < minorTicksEls.length; k++) {
            group.add(minorTicksEls[k]);
        }
    }
}

function buildAxisLabel(
    group: graphic.Group,
    transformGroup: graphic.Group,
    axisModel: AxisBaseModel,
    opt: AxisBuilderCfg,
    api: ExtensionAPI
): graphic.Text[] {
    const axis = axisModel.axis;
    const show = retrieve(opt.axisLabelShow, axisModel.get(['axisLabel', 'show']));

    if (!show || axis.scale.isBlank()) {
        return [];
    }

    const labelModel = axisModel.getModel('axisLabel');
    const labelMargin = labelModel.get('margin');
    const labels = axis.getViewLabels();

    // Special label rotate.
    const labelRotation = (
        retrieve(opt.labelRotate, labelModel.get('rotate')) || 0
    ) * PI / 180;

    const labelLayout = AxisBuilder.innerTextLayout(opt.rotation, labelRotation, opt.labelDirection);
    const rawCategoryData = axisModel.getCategories && axisModel.getCategories(true);

    const labelEls: graphic.Text[] = [];
    const silent = AxisBuilder.isLabelSilent(axisModel);
    const triggerEvent = axisModel.get('triggerEvent');

    each(labels, function (labelItem, index) {
        const tickValue = axis.scale.type === 'ordinal'
            ? (axis.scale as OrdinalScale).getRawOrdinalNumber(labelItem.tickValue)
            : labelItem.tickValue;
        const formattedLabel = labelItem.formattedLabel;
        const rawLabel = labelItem.rawLabel;

        let itemLabelModel = labelModel;
        if (rawCategoryData && rawCategoryData[tickValue]) {
            const rawCategoryItem = rawCategoryData[tickValue];
            if (isObject(rawCategoryItem) && rawCategoryItem.textStyle) {
                itemLabelModel = new Model(
                    rawCategoryItem.textStyle, labelModel, axisModel.ecModel
                );
            }
        }

        const textColor = itemLabelModel.getTextColor() as AxisBaseOption['axisLabel']['color']
            || axisModel.get(['axisLine', 'lineStyle', 'color']);

        const tickCoord = axis.dataToCoord(tickValue);

        const align = itemLabelModel.getShallow('align', true)
            || labelLayout.textAlign;
        const alignMin = retrieve2(
            itemLabelModel.getShallow('alignMinLabel', true),
            align
        );
        const alignMax = retrieve2(
            itemLabelModel.getShallow('alignMaxLabel', true),
            align
        );

        const verticalAlign = itemLabelModel.getShallow('verticalAlign', true)
            || itemLabelModel.getShallow('baseline', true)
            || labelLayout.textVerticalAlign;
        const verticalAlignMin = retrieve2(
            itemLabelModel.getShallow('verticalAlignMinLabel', true),
            verticalAlign
        );
        const verticalAlignMax = retrieve2(
            itemLabelModel.getShallow('verticalAlignMaxLabel', true),
            verticalAlign
        );

        const textEl = new graphic.Text({
            x: tickCoord,
            y: opt.labelOffset + opt.labelDirection * labelMargin,
            rotation: labelLayout.rotation,
            silent: silent,
            z2: 10 + (labelItem.time?.level || 0),
            style: createTextStyle(itemLabelModel, {
                text: formattedLabel,
                align: index === 0
                    ? alignMin
                    : index === labels.length - 1 ? alignMax : align,
                verticalAlign: index === 0
                    ? verticalAlignMin
                    : index === labels.length - 1 ? verticalAlignMax : verticalAlign,
                fill: isFunction(textColor)
                    ? textColor(
                        // (1) In category axis with data zoom, tick is not the original
                        // index of axis.data. So tick should not be exposed to user
                        // in category axis.
                        // (2) Compatible with previous version, which always use formatted label as
                        // input. But in interval scale the formatted label is like '223,445', which
                        // maked user replace ','. So we modify it to return original val but remain
                        // it as 'string' to avoid error in replacing.
                        axis.type === 'category'
                            ? rawLabel
                            : axis.type === 'value'
                            ? tickValue + ''
                            : tickValue,
                        index
                    )
                    : textColor as string,
                margin: itemLabelModel.get('textMargin', true),
            })
        });
        (textEl as LabelExtendedText).__marginType = LabelMarginType.textMargin;

        textEl.anid = 'label_' + tickValue;

        getLabelInner(textEl).break = labelItem.break;

        graphic.setTooltipConfig({
            el: textEl,
            componentModel: axisModel,
            itemName: formattedLabel,
            formatterParamsExtra: {
                isTruncated: () => textEl.isTruncated,
                value: rawLabel,
                tickIndex: index
            }
        });

        // Pack data for mouse event
        if (triggerEvent) {
            const eventData = AxisBuilder.makeAxisEventDataBase(axisModel);
            eventData.targetType = 'axisLabel';
            eventData.value = rawLabel;
            eventData.tickIndex = index;
            if (labelItem.break) {
                eventData.break = {
                    // type: labelItem.break.type,
                    start: labelItem.break.parsedBreak.vmin,
                    end: labelItem.break.parsedBreak.vmax,
                };
            }
            if (axis.type === 'category') {
                eventData.dataIndex = tickValue;
            }

            getECData(textEl).eventData = eventData;

            if (labelItem.break) {
                addBreakEventHandler(axisModel, api, textEl, labelItem.break);
            }
        }

        // FIXME
        transformGroup.add(textEl);
        textEl.updateTransform();

        labelEls.push(textEl);
        group.add(textEl);

        textEl.decomposeTransform();

    });

    return labelEls;
}

function addBreakEventHandler(
    axisModel: AxisBaseModel,
    api: ExtensionAPI,
    textEl: graphic.Text,
    visualBreak: VisualAxisBreak
): void {
    textEl.on('click', params => {
        const payload: BaseAxisBreakPayload = {
            type: AXIS_BREAK_EXPAND_ACTION_TYPE,
            breaks: [{
                start: visualBreak.parsedBreak.breakOption.start,
                end: visualBreak.parsedBreak.breakOption.end,
            }]
        };
        payload[`${axisModel.axis.dim}AxisIndex`] = axisModel.componentIndex;
        api.dispatchAction(payload);
    });
}

function adjustBreakLabels(
    axisModel: AxisBaseModel,
    axisRotation: AxisBuilderCfg['rotation'],
    labelEls: graphic.Text[]
): void {
    const scaleBreakHelper = getScaleBreakHelper();
    if (!scaleBreakHelper) {
        return;
    }
    const breakLabelPairs = scaleBreakHelper.retrieveAxisBreakPairs(labelEls, el => getLabelInner(el).break);
    const moveOverlap = axisModel.get(['breakLabelLayout', 'moveOverlap'], true);
    if (moveOverlap === true || moveOverlap === 'auto') {
        each(breakLabelPairs, pair =>
            getAxisBreakHelper()!.adjustBreakLabelPair(axisModel.axis.inverse, axisRotation, pair)
        );
    }
}

export default AxisBuilder;<|MERGE_RESOLUTION|>--- conflicted
+++ resolved
@@ -30,10 +30,6 @@
 import {applyTransform as v2ApplyTransform} from 'zrender/src/core/vector';
 import {isNameLocationCenter, shouldShowAllLabels} from '../../coord/axisHelper';
 import { AxisBaseModel } from '../../coord/AxisBaseModel';
-<<<<<<< HEAD
-import { ZRTextVerticalAlign, ZRTextAlign, ECElement, ColorString } from '../../util/types';
-import { AxisBaseOption, AxisBaseOptionCommon } from '../../coord/axisCommonTypes';
-=======
 import {
     ZRTextVerticalAlign, ZRTextAlign, ECElement, ColorString,
     VisualAxisBreak,
@@ -41,25 +37,18 @@
     LabelMarginType,
     LabelExtendedText,
 } from '../../util/types';
-import { AxisBaseOption } from '../../coord/axisCommonTypes';
->>>>>>> 2b0bd9a7
+import { AxisBaseOption, AxisBaseOptionCommon } from '../../coord/axisCommonTypes';
 import type Element from 'zrender/src/Element';
 import { PathProps, PathStyleProps } from 'zrender/src/graphic/Path';
 import OrdinalScale from '../../scale/Ordinal';
-<<<<<<< HEAD
-import { prepareLayoutList, hideOverlap } from '../../label/labelLayoutHelper';
-
-=======
 import {
     prepareLayoutList, hideOverlap, detectAxisLabelPairIntersection,
 } from '../../label/labelLayoutHelper';
 import ExtensionAPI from '../../core/ExtensionAPI';
-import CartesianAxisModel from '../../coord/cartesian/AxisModel';
 import { makeInner } from '../../util/model';
 import { getAxisBreakHelper } from './axisBreakHelper';
 import { AXIS_BREAK_EXPAND_ACTION_TYPE, BaseAxisBreakPayload } from './axisAction';
 import { getScaleBreakHelper } from '../../scale/break';
->>>>>>> 2b0bd9a7
 
 const PI = Math.PI;
 
@@ -88,13 +77,10 @@
     __truncatedText: string
 } & ECElement;
 
-<<<<<<< HEAD
-=======
 const getLabelInner = makeInner<{
     break: VisualAxisBreak;
 }, graphic.Text>();
 
->>>>>>> 2b0bd9a7
 
 export interface AxisBuilderCfg {
     position?: number[]
@@ -179,20 +165,15 @@
     private _transformGroup: graphic.Group;
     private _api: ExtensionAPI;
 
-<<<<<<< HEAD
     /**
      * [CAUTION]: axisModel.axis.extent/scale must be ready to use.
      */
-    constructor(axisModel: AxisBaseModel, opt?: AxisBuilderCfg) {
-
-=======
     constructor(
         axisModel: AxisBaseModel,
         api: ExtensionAPI,
         opt?: AxisBuilderCfg
     ) {
         this._api = api;
->>>>>>> 2b0bd9a7
         this.opt = opt;
 
         this.axisModel = axisModel;
@@ -226,22 +207,13 @@
         this._transformGroup = transformGroup;
     }
 
-<<<<<<< HEAD
     build(axisPartNameMap: AxisBuilderAxisPartMap) {
         // axisName layout depends on axisTickLabel layout result to resolve overlap.
         each(['axisLine', 'axisTickLabel', 'axisName'] as const, partName => {
             if (axisPartNameMap[partName]) {
-                builders[partName](this.opt, this.axisModel, this.group, this._transformGroup);
+                builders[partName](this.opt, this.axisModel, this.group, this._transformGroup, this._api);
             }
         });
-=======
-    hasBuilder(name: keyof typeof builders) {
-        return !!builders[name];
-    }
-
-    add(name: keyof typeof builders) {
-        builders[name](this.opt, this.axisModel, this.group, this._transformGroup, this._api);
->>>>>>> 2b0bd9a7
     }
 
     getGroup() {
