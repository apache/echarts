/*
 * Licensed to the Apache Software Foundation (ASF) under one
 * or more contributor license agreements.  See the NOTICE file
 * distributed with this work for additional information
 * regarding copyright ownership.  The ASF licenses this file
 * to you under the Apache License, Version 2.0 (the
 * "License"); you may not use this file except in compliance
 * with the License.  You may obtain a copy of the License at
 *
 *   http://www.apache.org/licenses/LICENSE-2.0
 *
 * Unless required by applicable law or agreed to in writing,
 * software distributed under the License is distributed on an
 * "AS IS" BASIS, WITHOUT WARRANTIES OR CONDITIONS OF ANY
 * KIND, either express or implied.  See the License for the
 * specific language governing permissions and limitations
 * under the License.
 */

import {
<<<<<<< HEAD
  retrieve,
  defaults,
  extend,
  each,
  isObject,
  map,
  isString,
  isNumber,
  isFunction,
  retrieve2,
} from "zrender/src/core/util";
import * as graphic from "../../util/graphic";
import { getECData } from "../../util/innerStore";
import { createTextStyle } from "../../label/labelStyle";
import Model from "../../model/Model";
import { isRadianAroundZero, remRadian } from "../../util/number";
import { createSymbol, normalizeSymbolOffset } from "../../util/symbol";
import * as matrixUtil from "zrender/src/core/matrix";
import { applyTransform as v2ApplyTransform } from "zrender/src/core/vector";
import {
  shouldShowAllLabels,
  isNameLocationCenter,
} from "../../coord/axisHelper";
import { AxisBaseModel } from "../../coord/AxisBaseModel";
import {
  ZRTextVerticalAlign,
  ZRTextAlign,
  ECElement,
  ColorString,
} from "../../util/types";
import { AxisBaseOption } from "../../coord/axisCommonTypes";
import Element from "zrender/src/Element";
import { PathStyleProps } from "zrender/src/graphic/Path";
import OrdinalScale from "../../scale/Ordinal";
import { prepareLayoutList, hideOverlap } from "../../label/labelLayoutHelper";
=======
    retrieve, defaults, extend, each, isObject, map, isString, isNumber, isFunction, retrieve2
} from 'zrender/src/core/util';
import * as graphic from '../../util/graphic';
import {getECData} from '../../util/innerStore';
import {createTextStyle} from '../../label/labelStyle';
import Model from '../../model/Model';
import {isRadianAroundZero, remRadian} from '../../util/number';
import {createSymbol, normalizeSymbolOffset} from '../../util/symbol';
import * as matrixUtil from 'zrender/src/core/matrix';
import {applyTransform as v2ApplyTransform} from 'zrender/src/core/vector';
import {shouldShowAllLabels} from '../../coord/axisHelper';
import { AxisBaseModel } from '../../coord/AxisBaseModel';
import { ZRTextVerticalAlign, ZRTextAlign, ECElement, ColorString } from '../../util/types';
import { AxisBaseOption } from '../../coord/axisCommonTypes';
import type Element from 'zrender/src/Element';
import { PathStyleProps } from 'zrender/src/graphic/Path';
import OrdinalScale from '../../scale/Ordinal';
import { prepareLayoutList, hideOverlap } from '../../label/labelLayoutHelper';
>>>>>>> a121f0a0

const PI = Math.PI;

type AxisIndexKey =
  | "xAxisIndex"
  | "yAxisIndex"
  | "radiusAxisIndex"
  | "angleAxisIndex"
  | "singleAxisIndex";

type AxisEventData = {
  componentType: string;
  componentIndex: number;
  targetType: "axisName" | "axisLabel";
  name?: string;
  value?: string | number;
  dataIndex?: number;
  tickIndex?: number;
} & {
  [key in AxisIndexKey]?: number;
};

type AxisLabelText = graphic.Text & {
  __fullText: string;
  __truncatedText: string;
} & ECElement;

export interface AxisBuilderCfg {
  position?: number[];
  rotation?: number;
  /**
   * Used when nameLocation is 'middle' or 'center'.
   * 1 | -1
   */
  nameDirection?: number;
  tickDirection?: number;
  labelDirection?: number;
  /**
   * Useful when onZero.
   */
  labelOffset?: number;
  /**
   * default get from axisModel.
   */
  axisLabelShow?: boolean;
  /**
   * default get from axisModel.
   */
  axisName?: string;

  axisNameAvailableWidth?: number;
  /**
   * by degree, default get from axisModel.
   */
  labelRotate?: number;

  strokeContainThreshold?: number;

  nameTruncateMaxWidth?: number;

  silent?: boolean;

  handleAutoShown?(elementType: "axisLine" | "axisTick"): boolean;
}

interface TickCoord {
  coord: number;
  tickValue?: number;
}

/**
 * A final axis is translated and rotated from a "standard axis".
 * So opt.position and opt.rotation is required.
 *
 * A standard axis is and axis from [0, 0] to [0, axisExtent[1]],
 * for example: (0, 0) ------------> (0, 50)
 *
 * nameDirection or tickDirection or labelDirection is 1 means tick
 * or label is below the standard axis, whereas is -1 means above
 * the standard axis. labelOffset means offset between label and axis,
 * which is useful when 'onZero', where axisLabel is in the grid and
 * label in outside grid.
 *
 * Tips: like always,
 * positive rotation represents anticlockwise, and negative rotation
 * represents clockwise.
 * The direction of position coordinate is the same as the direction
 * of screen coordinate.
 *
 * Do not need to consider axis 'inverse', which is auto processed by
 * axis extent.
 */
class AxisBuilder {
  axisModel: AxisBaseModel;

  opt: AxisBuilderCfg;

  readonly group = new graphic.Group();

  private _transformGroup: graphic.Group;

  constructor(axisModel: AxisBaseModel, opt?: AxisBuilderCfg) {
    this.opt = opt;

    this.axisModel = axisModel;

    // Default value
    defaults(opt, {
      labelOffset: 0,
      nameDirection: 1,
      tickDirection: 1,
      labelDirection: 1,
      silent: true,
      handleAutoShown: () => true,
    } as AxisBuilderCfg);

    // FIXME Not use a separate text group?
    const transformGroup = new graphic.Group({
      x: opt.position[0],
      y: opt.position[1],
      rotation: opt.rotation,
    });

    // this.group.add(transformGroup);
    // this._transformGroup = transformGroup;

    transformGroup.updateTransform();

    this._transformGroup = transformGroup;
  }

  hasBuilder(name: keyof typeof builders) {
    return !!builders[name];
  }

  add(name: keyof typeof builders) {
    builders[name](this.opt, this.axisModel, this.group, this._transformGroup);
  }

  getGroup() {
    return this.group;
  }

  static innerTextLayout(
    axisRotation: number,
    textRotation: number,
    direction: number
  ) {
    const rotationDiff = remRadian(textRotation - axisRotation);
    let textAlign;
    let textVerticalAlign;

    if (isRadianAroundZero(rotationDiff)) {
      // Label is parallel with axis line.
      textVerticalAlign = direction > 0 ? "top" : "bottom";
      textAlign = "center";
    } else if (isRadianAroundZero(rotationDiff - PI)) {
      // Label is inverse parallel with axis line.
      textVerticalAlign = direction > 0 ? "bottom" : "top";
      textAlign = "center";
    } else {
      textVerticalAlign = "middle";

      if (rotationDiff > 0 && rotationDiff < PI) {
        textAlign = direction > 0 ? "right" : "left";
      } else {
        textAlign = direction > 0 ? "left" : "right";
      }
    }

    return {
      rotation: rotationDiff,
      textAlign: textAlign as ZRTextAlign,
      textVerticalAlign: textVerticalAlign as ZRTextVerticalAlign,
    };
  }

  static makeAxisEventDataBase(axisModel: AxisBaseModel) {
    const eventData = {
      componentType: axisModel.mainType,
      componentIndex: axisModel.componentIndex,
    } as AxisEventData;
    eventData[(axisModel.mainType + "Index") as AxisIndexKey] =
      axisModel.componentIndex;
    return eventData;
  }

  static isLabelSilent(axisModel: AxisBaseModel): boolean {
    const tooltipOpt = axisModel.get("tooltip");
    return (
      axisModel.get("silent") ||
      // Consider mouse cursor, add these restrictions.
      !(axisModel.get("triggerEvent") || (tooltipOpt && tooltipOpt.show))
    );
  }
}

interface AxisElementsBuilder {
  (
    opt: AxisBuilderCfg,
    axisModel: AxisBaseModel,
    group: graphic.Group,
    transformGroup: graphic.Group
  ): void;
}

const builders: Record<
  "axisLine" | "axisTickLabel" | "axisName",
  AxisElementsBuilder
> = {
  axisLine(opt, axisModel, group, transformGroup) {
    let shown = axisModel.get(["axisLine", "show"]);
    if (shown === "auto" && opt.handleAutoShown) {
      shown = opt.handleAutoShown("axisLine");
    }
    if (!shown) {
      return;
    }

    const extent = axisModel.axis.getExtent();

    const matrix = transformGroup.transform;
    const pt1 = [extent[0], 0];
    const pt2 = [extent[1], 0];
    const inverse = pt1[0] > pt2[0];
    if (matrix) {
      v2ApplyTransform(pt1, pt1, matrix);
      v2ApplyTransform(pt2, pt2, matrix);
    }

    const lineStyle = extend(
      {
        lineCap: "round",
      },
      axisModel.getModel(["axisLine", "lineStyle"]).getLineStyle()
    );

    const line = new graphic.Line({
      shape: {
        x1: pt1[0],
        y1: pt1[1],
        x2: pt2[0],
        y2: pt2[1],
      },
      style: lineStyle,
      strokeContainThreshold: opt.strokeContainThreshold || 5,
      silent: true,
      z2: 1,
    });
    graphic.subPixelOptimizeLine(line.shape, line.style.lineWidth);
    line.anid = "line";
    group.add(line);

    let arrows = axisModel.get(["axisLine", "symbol"]);

    if (arrows != null) {
      let arrowSize = axisModel.get(["axisLine", "symbolSize"]);

      if (isString(arrows)) {
        // Use the same arrow for start and end point
        arrows = [arrows, arrows];
      }
      if (isString(arrowSize) || isNumber(arrowSize)) {
        // Use the same size for width and height
        arrowSize = [arrowSize as number, arrowSize as number];
      }

      const arrowOffset = normalizeSymbolOffset(
        axisModel.get(["axisLine", "symbolOffset"]) || 0,
        arrowSize
      );

      const symbolWidth = arrowSize[0];
      const symbolHeight = arrowSize[1];

      each(
        [
          {
            rotate: opt.rotation + Math.PI / 2,
            offset: arrowOffset[0],
            r: 0,
          },
          {
            rotate: opt.rotation - Math.PI / 2,
            offset: arrowOffset[1],
            r: Math.sqrt(
              (pt1[0] - pt2[0]) * (pt1[0] - pt2[0]) +
                (pt1[1] - pt2[1]) * (pt1[1] - pt2[1])
            ),
          },
        ],
        function (point, index) {
          if (arrows[index] !== "none" && arrows[index] != null) {
            const symbol = createSymbol(
              arrows[index],
              -symbolWidth / 2,
              -symbolHeight / 2,
              symbolWidth,
              symbolHeight,
              lineStyle.stroke,
              true
            );

            // Calculate arrow position with offset
            const r = point.r + point.offset;

            const pt = inverse ? pt2 : pt1;
            symbol.attr({
              rotation: point.rotate,
              x: pt[0] + r * Math.cos(opt.rotation),
              y: pt[1] - r * Math.sin(opt.rotation),
              silent: true,
              z2: 11,
            });
            group.add(symbol);
          }
        }
      );
    }
  },

  axisTickLabel(opt, axisModel, group, transformGroup) {
    const ticksEls = buildAxisMajorTicks(group, transformGroup, axisModel, opt);
    const labelEls = buildAxisLabel(group, transformGroup, axisModel, opt);

    fixMinMaxLabelShow(axisModel, labelEls, ticksEls);

    buildAxisMinorTicks(group, transformGroup, axisModel, opt.tickDirection);

    // This bit fixes the label overlap issue for the time chart.
    // See https://github.com/apache/echarts/issues/14266 for more.
    if (axisModel.get(["axisLabel", "hideOverlap"])) {
      const labelList = prepareLayoutList(
        map(labelEls, (label) => ({
          label,
          priority: label.z2,
          defaultAttr: {
            ignore: label.ignore,
          },
        }))
      );

      hideOverlap(labelList);
    }
  },

  axisName(opt, axisModel, group, transformGroup) {
    const name = retrieve(opt.axisName, axisModel.get("name"));

    if (!name) {
      return;
    }

    const nameLocation = axisModel.get("nameLocation");
    const nameDirection = opt.nameDirection;
    const textStyleModel = axisModel.getModel("nameTextStyle");
    const gap = axisModel.get("nameGap") || 0;

    const extent = axisModel.axis.getExtent();
    const gapSignal = extent[0] > extent[1] ? -1 : 1;
    const pos = [
      nameLocation === "start"
        ? extent[0] - gapSignal * gap
        : nameLocation === "end"
        ? extent[1] + gapSignal * gap
        : (extent[0] + extent[1]) / 2, // 'middle'
      // Reuse labelOffset.
      isNameLocationCenter(nameLocation)
        ? opt.labelOffset + nameDirection * gap
        : 0,
    ];

    let labelLayout;

    let nameRotation = axisModel.get("nameRotate");
    if (nameRotation != null) {
      nameRotation = (nameRotation * PI) / 180; // To radian.
    }

    let axisNameAvailableWidth;

    if (isNameLocationCenter(nameLocation)) {
      labelLayout = AxisBuilder.innerTextLayout(
        opt.rotation,
        nameRotation != null ? nameRotation : opt.rotation, // Adapt to axis.
        nameDirection
      );
    } else {
      labelLayout = endTextLayout(
        opt.rotation,
        nameLocation,
        nameRotation || 0,
        extent
      );

      axisNameAvailableWidth = opt.axisNameAvailableWidth;
      if (axisNameAvailableWidth != null) {
        axisNameAvailableWidth = Math.abs(
          axisNameAvailableWidth / Math.sin(labelLayout.rotation)
        );
        !isFinite(axisNameAvailableWidth) && (axisNameAvailableWidth = null);
      }
    }

    const textFont = textStyleModel.getFont();

    const truncateOpt = axisModel.get("nameTruncate", true) || {};
    const ellipsis = truncateOpt.ellipsis;
    const maxWidth = retrieve(
      opt.nameTruncateMaxWidth,
      truncateOpt.maxWidth,
      axisNameAvailableWidth
    );

    const textEl = new graphic.Text({
      x: pos[0],
      y: pos[1],
      rotation: labelLayout.rotation,
      silent: AxisBuilder.isLabelSilent(axisModel),
      style: createTextStyle(textStyleModel, {
        text: name,
        font: textFont,
        overflow: "truncate",
        width: maxWidth,
        ellipsis,
        fill:
          textStyleModel.getTextColor() ||
          (axisModel.get(["axisLine", "lineStyle", "color"]) as ColorString),
        align: textStyleModel.get("align") || labelLayout.textAlign,
        verticalAlign:
          textStyleModel.get("verticalAlign") || labelLayout.textVerticalAlign,
      }),
      z2: 1,
    }) as AxisLabelText;

    graphic.setTooltipConfig({
      el: textEl,
      componentModel: axisModel,
      itemName: name,
    });

    textEl.__fullText = name;
    // Id for animation
    textEl.anid = "name";

    if (axisModel.get("triggerEvent")) {
      const eventData = AxisBuilder.makeAxisEventDataBase(axisModel);
      eventData.targetType = "axisName";
      eventData.name = name;
      getECData(textEl).eventData = eventData;
    }

    // FIXME
    transformGroup.add(textEl);
    textEl.updateTransform();

    group.add(textEl);

    textEl.decomposeTransform();
  },
};

function endTextLayout(
  rotation: number,
  textPosition: "start" | "middle" | "end",
  textRotate: number,
  extent: number[]
) {
  const rotationDiff = remRadian(textRotate - rotation);
  let textAlign: ZRTextAlign;
  let textVerticalAlign: ZRTextVerticalAlign;
  const inverse = extent[0] > extent[1];
  const onLeft =
    (textPosition === "start" && !inverse) ||
    (textPosition !== "start" && inverse);

  if (isRadianAroundZero(rotationDiff - PI / 2)) {
    textVerticalAlign = onLeft ? "bottom" : "top";
    textAlign = "center";
  } else if (isRadianAroundZero(rotationDiff - PI * 1.5)) {
    textVerticalAlign = onLeft ? "top" : "bottom";
    textAlign = "center";
  } else {
    textVerticalAlign = "middle";
    if (rotationDiff < PI * 1.5 && rotationDiff > PI / 2) {
      textAlign = onLeft ? "left" : "right";
    } else {
      textAlign = onLeft ? "right" : "left";
    }
  }

  return {
    rotation: rotationDiff,
    textAlign: textAlign,
    textVerticalAlign: textVerticalAlign,
  };
}

function fixMinMaxLabelShow(
  axisModel: AxisBaseModel,
  labelEls: graphic.Text[],
  tickEls: graphic.Line[]
) {
  if (shouldShowAllLabels(axisModel.axis)) {
    return;
  }

  // If min or max are user set, we need to check
  // If the tick on min(max) are overlap on their neighbour tick
  // If they are overlapped, we need to hide the min(max) tick label
  const showMinLabel = axisModel.get(["axisLabel", "showMinLabel"]);
  const showMaxLabel = axisModel.get(["axisLabel", "showMaxLabel"]);

  // FIXME
  // Have not consider onBand yet, where tick els is more than label els.

  labelEls = labelEls || [];
  tickEls = tickEls || [];

  const firstLabel = labelEls[0];
  const nextLabel = labelEls[1];
  const lastLabel = labelEls[labelEls.length - 1];
  const prevLabel = labelEls[labelEls.length - 2];

  const firstTick = tickEls[0];
  const nextTick = tickEls[1];
  const lastTick = tickEls[tickEls.length - 1];
  const prevTick = tickEls[tickEls.length - 2];

  if (showMinLabel === false) {
    ignoreEl(firstLabel);
    ignoreEl(firstTick);
  } else if (isTwoLabelOverlapped(firstLabel, nextLabel)) {
    if (showMinLabel) {
      ignoreEl(nextLabel);
      ignoreEl(nextTick);
    } else {
      ignoreEl(firstLabel);
      ignoreEl(firstTick);
    }
  }

  if (showMaxLabel === false) {
    ignoreEl(lastLabel);
    ignoreEl(lastTick);
  } else if (isTwoLabelOverlapped(prevLabel, lastLabel)) {
    if (showMaxLabel) {
      ignoreEl(prevLabel);
      ignoreEl(prevTick);
    } else {
      ignoreEl(lastLabel);
      ignoreEl(lastTick);
    }
  }
}

function ignoreEl(el: Element) {
  el && (el.ignore = true);
}

function isTwoLabelOverlapped(current: graphic.Text, next: graphic.Text) {
  // current and next has the same rotation.
  const firstRect = current && current.getBoundingRect().clone();
  const nextRect = next && next.getBoundingRect().clone();

  if (!firstRect || !nextRect) {
    return;
  }

  // When checking intersect of two rotated labels, we use mRotationBack
  // to avoid that boundingRect is enlarge when using `boundingRect.applyTransform`.
  const mRotationBack = matrixUtil.identity([]);
  matrixUtil.rotate(mRotationBack, mRotationBack, -current.rotation);

  firstRect.applyTransform(
    matrixUtil.mul([], mRotationBack, current.getLocalTransform())
  );
  nextRect.applyTransform(
    matrixUtil.mul([], mRotationBack, next.getLocalTransform())
  );

  return firstRect.intersect(nextRect);
}

function createTicks(
  ticksCoords: TickCoord[],
  tickTransform: matrixUtil.MatrixArray,
  tickEndCoord: number,
  tickLineStyle: PathStyleProps,
  anidPrefix: string
) {
  const tickEls = [];
  const pt1: number[] = [];
  const pt2: number[] = [];
  for (let i = 0; i < ticksCoords.length; i++) {
    const tickCoord = ticksCoords[i].coord;

    pt1[0] = tickCoord;
    pt1[1] = 0;
    pt2[0] = tickCoord;
    pt2[1] = tickEndCoord;

    if (tickTransform) {
      v2ApplyTransform(pt1, pt1, tickTransform);
      v2ApplyTransform(pt2, pt2, tickTransform);
    }
    // Tick line, Not use group transform to have better line draw
    const tickEl = new graphic.Line({
      shape: {
        x1: pt1[0],
        y1: pt1[1],
        x2: pt2[0],
        y2: pt2[1],
      },
      style: tickLineStyle,
      z2: 2,
      autoBatch: true,
      silent: true,
    });
    graphic.subPixelOptimizeLine(tickEl.shape, tickEl.style.lineWidth);
    tickEl.anid = anidPrefix + "_" + ticksCoords[i].tickValue;
    tickEls.push(tickEl);
  }
  return tickEls;
}

function buildAxisMajorTicks(
  group: graphic.Group,
  transformGroup: graphic.Group,
  axisModel: AxisBaseModel,
  opt: AxisBuilderCfg
) {
  const axis = axisModel.axis;

  const tickModel = axisModel.getModel("axisTick");

  let shown = tickModel.get("show");
  if (shown === "auto" && opt.handleAutoShown) {
    shown = opt.handleAutoShown("axisTick");
  }
  if (!shown || axis.scale.isBlank()) {
    return;
  }

  const lineStyleModel = tickModel.getModel("lineStyle");
  const tickEndCoord = opt.tickDirection * tickModel.get("length");

  const ticksCoords = axis.getTicksCoords();

  const ticksEls = createTicks(
    ticksCoords,
    transformGroup.transform,
    tickEndCoord,
    defaults(lineStyleModel.getLineStyle(), {
      stroke: axisModel.get(["axisLine", "lineStyle", "color"]),
    }),
    "ticks"
  );

  for (let i = 0; i < ticksEls.length; i++) {
    group.add(ticksEls[i]);
  }

  return ticksEls;
}

function buildAxisMinorTicks(
  group: graphic.Group,
  transformGroup: graphic.Group,
  axisModel: AxisBaseModel,
  tickDirection: number
) {
  const axis = axisModel.axis;

  const minorTickModel = axisModel.getModel("minorTick");

  if (!minorTickModel.get("show") || axis.scale.isBlank()) {
    return;
  }

  const minorTicksCoords = axis.getMinorTicksCoords();
  if (!minorTicksCoords.length) {
    return;
  }

  const lineStyleModel = minorTickModel.getModel("lineStyle");
  const tickEndCoord = tickDirection * minorTickModel.get("length");

  const minorTickLineStyle = defaults(
    lineStyleModel.getLineStyle(),
    defaults(axisModel.getModel("axisTick").getLineStyle(), {
      stroke: axisModel.get(["axisLine", "lineStyle", "color"]),
    })
  );

  for (let i = 0; i < minorTicksCoords.length; i++) {
    const minorTicksEls = createTicks(
      minorTicksCoords[i],
      transformGroup.transform,
      tickEndCoord,
      minorTickLineStyle,
      "minorticks_" + i
    );
    for (let k = 0; k < minorTicksEls.length; k++) {
      group.add(minorTicksEls[k]);
    }
  }
}

function buildAxisLabel(
  group: graphic.Group,
  transformGroup: graphic.Group,
  axisModel: AxisBaseModel,
  opt: AxisBuilderCfg
) {
  const axis = axisModel.axis;
  const show = retrieve(
    opt.axisLabelShow,
    axisModel.get(["axisLabel", "show"])
  );

  if (!show || axis.scale.isBlank()) {
    return;
  }

  const labelModel = axisModel.getModel("axisLabel");
  const labelMargin = labelModel.get("margin");

  const { labels, rotation } = axis.getViewLabelsAndRotation();

  // Special label rotate.
  const labelRotation =
    ((opt.labelRotate || labelModel.get("rotate") || rotation || 0) * PI) / 180;

  const labelLayout = AxisBuilder.innerTextLayout(
    opt.rotation,
    labelRotation,
    opt.labelDirection
  );
  const rawCategoryData =
    axisModel.getCategories && axisModel.getCategories(true);

  const labelEls: graphic.Text[] = [];
  const silent = AxisBuilder.isLabelSilent(axisModel);
  const triggerEvent = axisModel.get("triggerEvent");

  each(labels, function (labelItem, index) {
    const tickValue =
      axis.scale.type === "ordinal"
        ? (axis.scale as OrdinalScale).getRawOrdinalNumber(labelItem.tickValue)
        : labelItem.tickValue;
    const formattedLabel = labelItem.formattedLabel;
    const rawLabel = labelItem.rawLabel;

    let itemLabelModel = labelModel;
    if (rawCategoryData && rawCategoryData[tickValue]) {
      const rawCategoryItem = rawCategoryData[tickValue];
      if (isObject(rawCategoryItem) && rawCategoryItem.textStyle) {
        itemLabelModel = new Model(
          rawCategoryItem.textStyle,
          labelModel,
          axisModel.ecModel
        );
      }
    }

    const textColor =
      (itemLabelModel.getTextColor() as AxisBaseOption["axisLabel"]["color"]) ||
      axisModel.get(["axisLine", "lineStyle", "color"]);

    const tickCoord = axis.dataToCoord(tickValue);

    const align =
      itemLabelModel.getShallow("align", true) || labelLayout.textAlign;
    const alignMin = retrieve2(
      itemLabelModel.getShallow("alignMinLabel", true),
      align
    );
    const alignMax = retrieve2(
      itemLabelModel.getShallow("alignMaxLabel", true),
      align
    );

<<<<<<< HEAD
    const verticalAlign =
      itemLabelModel.getShallow("verticalAlign", true) ||
      itemLabelModel.getShallow("baseline", true) ||
      labelLayout.textVerticalAlign;
    const verticalAlignMin = retrieve2(
      itemLabelModel.getShallow("verticalAlignMinLabel", true),
      verticalAlign
    );
    const verticalAlignMax = retrieve2(
      itemLabelModel.getShallow("verticalAlignMaxLabel", true),
      verticalAlign
    );
=======
        const textEl = new graphic.Text({
            x: tickCoord,
            y: opt.labelOffset + opt.labelDirection * labelMargin,
            rotation: labelLayout.rotation,
            silent: silent,
            z2: 10 + (labelItem.level || 0),
            style: createTextStyle(itemLabelModel, {
                text: formattedLabel,
                align: index === 0
                    ? alignMin
                    : index === labels.length - 1 ? alignMax : align,
                verticalAlign: index === 0
                    ? verticalAlignMin
                    : index === labels.length - 1 ? verticalAlignMax : verticalAlign,
                fill: isFunction(textColor)
                    ? textColor(
                        // (1) In category axis with data zoom, tick is not the original
                        // index of axis.data. So tick should not be exposed to user
                        // in category axis.
                        // (2) Compatible with previous version, which always use formatted label as
                        // input. But in interval scale the formatted label is like '223,445', which
                        // maked user replace ','. So we modify it to return original val but remain
                        // it as 'string' to avoid error in replacing.
                        axis.type === 'category'
                            ? rawLabel
                            : axis.type === 'value'
                            ? tickValue + ''
                            : tickValue,
                        index
                    )
                    : textColor as string
            })
        });
        textEl.anid = 'label_' + tickValue;

        graphic.setTooltipConfig({
            el: textEl,
            componentModel: axisModel,
            itemName: formattedLabel,
            formatterParamsExtra: {
                isTruncated: () => textEl.isTruncated,
                value: rawLabel,
                tickIndex: index
            }
        });

        // Pack data for mouse event
        if (triggerEvent) {
            const eventData = AxisBuilder.makeAxisEventDataBase(axisModel);
            eventData.targetType = 'axisLabel';
            eventData.value = rawLabel;
            eventData.tickIndex = index;
            if (axis.type === 'category') {
                eventData.dataIndex = tickValue;
            }

            getECData(textEl).eventData = eventData;
        }
>>>>>>> a121f0a0

    const textEl = new graphic.Text({
      x: tickCoord,
      y: opt.labelOffset + opt.labelDirection * labelMargin,
      rotation: labelLayout.rotation,
      silent: silent,
      z2: 10 + (labelItem.level || 0),
      style: createTextStyle(itemLabelModel, {
        text: formattedLabel,
        align:
          index === 0
            ? alignMin
            : index === labels.length - 1
            ? alignMax
            : align,
        verticalAlign:
          index === 0
            ? verticalAlignMin
            : index === labels.length - 1
            ? verticalAlignMax
            : verticalAlign,
        fill: isFunction(textColor)
          ? textColor(
              // (1) In category axis with data zoom, tick is not the original
              // index of axis.data. So tick should not be exposed to user
              // in category axis.
              // (2) Compatible with previous version, which always use formatted label as
              // input. But in interval scale the formatted label is like '223,445', which
              // maked user replace ','. So we modify it to return original val but remain
              // it as 'string' to avoid error in replacing.
              axis.type === "category"
                ? rawLabel
                : axis.type === "value"
                ? tickValue + ""
                : tickValue,
              index
            )
          : (textColor as string),
      }),
    });
    textEl.anid = "label_" + tickValue;

    // Pack data for mouse event
    if (triggerEvent) {
      const eventData = AxisBuilder.makeAxisEventDataBase(axisModel);
      eventData.targetType = "axisLabel";
      eventData.value = rawLabel;
      eventData.tickIndex = index;
      if (axis.type === "category") {
        eventData.dataIndex = tickValue;
      }

      getECData(textEl).eventData = eventData;
    }

    // FIXME
    transformGroup.add(textEl);
    textEl.updateTransform();

    labelEls.push(textEl);
    group.add(textEl);

    textEl.decomposeTransform();
  });

  return labelEls;
}

export default AxisBuilder;<|MERGE_RESOLUTION|>--- conflicted
+++ resolved
@@ -18,7 +18,6 @@
  */
 
 import {
-<<<<<<< HEAD
   retrieve,
   defaults,
   extend,
@@ -29,65 +28,45 @@
   isNumber,
   isFunction,
   retrieve2,
-} from "zrender/src/core/util";
-import * as graphic from "../../util/graphic";
-import { getECData } from "../../util/innerStore";
-import { createTextStyle } from "../../label/labelStyle";
-import Model from "../../model/Model";
-import { isRadianAroundZero, remRadian } from "../../util/number";
-import { createSymbol, normalizeSymbolOffset } from "../../util/symbol";
-import * as matrixUtil from "zrender/src/core/matrix";
-import { applyTransform as v2ApplyTransform } from "zrender/src/core/vector";
+} from 'zrender/src/core/util';
+import * as graphic from '../../util/graphic';
+import { getECData } from '../../util/innerStore';
+import { createTextStyle } from '../../label/labelStyle';
+import Model from '../../model/Model';
+import { isRadianAroundZero, remRadian } from '../../util/number';
+import { createSymbol, normalizeSymbolOffset } from '../../util/symbol';
+import * as matrixUtil from 'zrender/src/core/matrix';
+import { applyTransform as v2ApplyTransform } from 'zrender/src/core/vector';
 import {
   shouldShowAllLabels,
   isNameLocationCenter,
-} from "../../coord/axisHelper";
-import { AxisBaseModel } from "../../coord/AxisBaseModel";
+} from '../../coord/axisHelper';
+import { AxisBaseModel } from '../../coord/AxisBaseModel';
 import {
   ZRTextVerticalAlign,
   ZRTextAlign,
   ECElement,
   ColorString,
-} from "../../util/types";
-import { AxisBaseOption } from "../../coord/axisCommonTypes";
-import Element from "zrender/src/Element";
-import { PathStyleProps } from "zrender/src/graphic/Path";
-import OrdinalScale from "../../scale/Ordinal";
-import { prepareLayoutList, hideOverlap } from "../../label/labelLayoutHelper";
-=======
-    retrieve, defaults, extend, each, isObject, map, isString, isNumber, isFunction, retrieve2
-} from 'zrender/src/core/util';
-import * as graphic from '../../util/graphic';
-import {getECData} from '../../util/innerStore';
-import {createTextStyle} from '../../label/labelStyle';
-import Model from '../../model/Model';
-import {isRadianAroundZero, remRadian} from '../../util/number';
-import {createSymbol, normalizeSymbolOffset} from '../../util/symbol';
-import * as matrixUtil from 'zrender/src/core/matrix';
-import {applyTransform as v2ApplyTransform} from 'zrender/src/core/vector';
-import {shouldShowAllLabels} from '../../coord/axisHelper';
-import { AxisBaseModel } from '../../coord/AxisBaseModel';
-import { ZRTextVerticalAlign, ZRTextAlign, ECElement, ColorString } from '../../util/types';
+} from '../../util/types';
 import { AxisBaseOption } from '../../coord/axisCommonTypes';
 import type Element from 'zrender/src/Element';
 import { PathStyleProps } from 'zrender/src/graphic/Path';
 import OrdinalScale from '../../scale/Ordinal';
 import { prepareLayoutList, hideOverlap } from '../../label/labelLayoutHelper';
->>>>>>> a121f0a0
 
 const PI = Math.PI;
 
 type AxisIndexKey =
-  | "xAxisIndex"
-  | "yAxisIndex"
-  | "radiusAxisIndex"
-  | "angleAxisIndex"
-  | "singleAxisIndex";
+  | 'xAxisIndex'
+  | 'yAxisIndex'
+  | 'radiusAxisIndex'
+  | 'angleAxisIndex'
+  | 'singleAxisIndex';
 
 type AxisEventData = {
   componentType: string;
   componentIndex: number;
-  targetType: "axisName" | "axisLabel";
+  targetType: 'axisName' | 'axisLabel';
   name?: string;
   value?: string | number;
   dataIndex?: number;
@@ -136,7 +115,7 @@
 
   silent?: boolean;
 
-  handleAutoShown?(elementType: "axisLine" | "axisTick"): boolean;
+  handleAutoShown?(elementType: 'axisLine' | 'axisTick'): boolean;
 }
 
 interface TickCoord {
@@ -228,19 +207,19 @@
 
     if (isRadianAroundZero(rotationDiff)) {
       // Label is parallel with axis line.
-      textVerticalAlign = direction > 0 ? "top" : "bottom";
-      textAlign = "center";
+      textVerticalAlign = direction > 0 ? 'top' : 'bottom';
+      textAlign = 'center';
     } else if (isRadianAroundZero(rotationDiff - PI)) {
       // Label is inverse parallel with axis line.
-      textVerticalAlign = direction > 0 ? "bottom" : "top";
-      textAlign = "center";
+      textVerticalAlign = direction > 0 ? 'bottom' : 'top';
+      textAlign = 'center';
     } else {
-      textVerticalAlign = "middle";
+      textVerticalAlign = 'middle';
 
       if (rotationDiff > 0 && rotationDiff < PI) {
-        textAlign = direction > 0 ? "right" : "left";
+        textAlign = direction > 0 ? 'right' : 'left';
       } else {
-        textAlign = direction > 0 ? "left" : "right";
+        textAlign = direction > 0 ? 'left' : 'right';
       }
     }
 
@@ -256,17 +235,17 @@
       componentType: axisModel.mainType,
       componentIndex: axisModel.componentIndex,
     } as AxisEventData;
-    eventData[(axisModel.mainType + "Index") as AxisIndexKey] =
+    eventData[(axisModel.mainType + 'Index') as AxisIndexKey] =
       axisModel.componentIndex;
     return eventData;
   }
 
   static isLabelSilent(axisModel: AxisBaseModel): boolean {
-    const tooltipOpt = axisModel.get("tooltip");
+    const tooltipOpt = axisModel.get('tooltip');
     return (
-      axisModel.get("silent") ||
+      axisModel.get('silent')
       // Consider mouse cursor, add these restrictions.
-      !(axisModel.get("triggerEvent") || (tooltipOpt && tooltipOpt.show))
+      || !(axisModel.get('triggerEvent') || (tooltipOpt && tooltipOpt.show))
     );
   }
 }
@@ -281,13 +260,13 @@
 }
 
 const builders: Record<
-  "axisLine" | "axisTickLabel" | "axisName",
+  'axisLine' | 'axisTickLabel' | 'axisName',
   AxisElementsBuilder
 > = {
   axisLine(opt, axisModel, group, transformGroup) {
-    let shown = axisModel.get(["axisLine", "show"]);
-    if (shown === "auto" && opt.handleAutoShown) {
-      shown = opt.handleAutoShown("axisLine");
+    let shown = axisModel.get(['axisLine', 'show']);
+    if (shown === 'auto' && opt.handleAutoShown) {
+      shown = opt.handleAutoShown('axisLine');
     }
     if (!shown) {
       return;
@@ -306,9 +285,9 @@
 
     const lineStyle = extend(
       {
-        lineCap: "round",
+        lineCap: 'round',
       },
-      axisModel.getModel(["axisLine", "lineStyle"]).getLineStyle()
+      axisModel.getModel(['axisLine', 'lineStyle']).getLineStyle()
     );
 
     const line = new graphic.Line({
@@ -324,13 +303,13 @@
       z2: 1,
     });
     graphic.subPixelOptimizeLine(line.shape, line.style.lineWidth);
-    line.anid = "line";
+    line.anid = 'line';
     group.add(line);
 
-    let arrows = axisModel.get(["axisLine", "symbol"]);
+    let arrows = axisModel.get(['axisLine', 'symbol']);
 
     if (arrows != null) {
-      let arrowSize = axisModel.get(["axisLine", "symbolSize"]);
+      let arrowSize = axisModel.get(['axisLine', 'symbolSize']);
 
       if (isString(arrows)) {
         // Use the same arrow for start and end point
@@ -342,7 +321,7 @@
       }
 
       const arrowOffset = normalizeSymbolOffset(
-        axisModel.get(["axisLine", "symbolOffset"]) || 0,
+        axisModel.get(['axisLine', 'symbolOffset']) || 0,
         arrowSize
       );
 
@@ -360,13 +339,13 @@
             rotate: opt.rotation - Math.PI / 2,
             offset: arrowOffset[1],
             r: Math.sqrt(
-              (pt1[0] - pt2[0]) * (pt1[0] - pt2[0]) +
-                (pt1[1] - pt2[1]) * (pt1[1] - pt2[1])
+              (pt1[0] - pt2[0]) * (pt1[0] - pt2[0])
+                + (pt1[1] - pt2[1]) * (pt1[1] - pt2[1])
             ),
           },
         ],
         function (point, index) {
-          if (arrows[index] !== "none" && arrows[index] != null) {
+          if (arrows[index] !== 'none' && arrows[index] != null) {
             const symbol = createSymbol(
               arrows[index],
               -symbolWidth / 2,
@@ -405,7 +384,7 @@
 
     // This bit fixes the label overlap issue for the time chart.
     // See https://github.com/apache/echarts/issues/14266 for more.
-    if (axisModel.get(["axisLabel", "hideOverlap"])) {
+    if (axisModel.get(['axisLabel', 'hideOverlap'])) {
       const labelList = prepareLayoutList(
         map(labelEls, (label) => ({
           label,
@@ -421,23 +400,23 @@
   },
 
   axisName(opt, axisModel, group, transformGroup) {
-    const name = retrieve(opt.axisName, axisModel.get("name"));
+    const name = retrieve(opt.axisName, axisModel.get('name'));
 
     if (!name) {
       return;
     }
 
-    const nameLocation = axisModel.get("nameLocation");
+    const nameLocation = axisModel.get('nameLocation');
     const nameDirection = opt.nameDirection;
-    const textStyleModel = axisModel.getModel("nameTextStyle");
-    const gap = axisModel.get("nameGap") || 0;
+    const textStyleModel = axisModel.getModel('nameTextStyle');
+    const gap = axisModel.get('nameGap') || 0;
 
     const extent = axisModel.axis.getExtent();
     const gapSignal = extent[0] > extent[1] ? -1 : 1;
     const pos = [
-      nameLocation === "start"
+      nameLocation === 'start'
         ? extent[0] - gapSignal * gap
-        : nameLocation === "end"
+        : nameLocation === 'end'
         ? extent[1] + gapSignal * gap
         : (extent[0] + extent[1]) / 2, // 'middle'
       // Reuse labelOffset.
@@ -448,7 +427,7 @@
 
     let labelLayout;
 
-    let nameRotation = axisModel.get("nameRotate");
+    let nameRotation = axisModel.get('nameRotate');
     if (nameRotation != null) {
       nameRotation = (nameRotation * PI) / 180; // To radian.
     }
@@ -480,7 +459,7 @@
 
     const textFont = textStyleModel.getFont();
 
-    const truncateOpt = axisModel.get("nameTruncate", true) || {};
+    const truncateOpt = axisModel.get('nameTruncate', true) || {};
     const ellipsis = truncateOpt.ellipsis;
     const maxWidth = retrieve(
       opt.nameTruncateMaxWidth,
@@ -496,15 +475,15 @@
       style: createTextStyle(textStyleModel, {
         text: name,
         font: textFont,
-        overflow: "truncate",
+        overflow: 'truncate',
         width: maxWidth,
         ellipsis,
         fill:
-          textStyleModel.getTextColor() ||
-          (axisModel.get(["axisLine", "lineStyle", "color"]) as ColorString),
-        align: textStyleModel.get("align") || labelLayout.textAlign,
+          textStyleModel.getTextColor()
+          || (axisModel.get(['axisLine', 'lineStyle', 'color']) as ColorString),
+        align: textStyleModel.get('align') || labelLayout.textAlign,
         verticalAlign:
-          textStyleModel.get("verticalAlign") || labelLayout.textVerticalAlign,
+          textStyleModel.get('verticalAlign') || labelLayout.textVerticalAlign,
       }),
       z2: 1,
     }) as AxisLabelText;
@@ -517,11 +496,11 @@
 
     textEl.__fullText = name;
     // Id for animation
-    textEl.anid = "name";
-
-    if (axisModel.get("triggerEvent")) {
+    textEl.anid = 'name';
+
+    if (axisModel.get('triggerEvent')) {
       const eventData = AxisBuilder.makeAxisEventDataBase(axisModel);
-      eventData.targetType = "axisName";
+      eventData.targetType = 'axisName';
       eventData.name = name;
       getECData(textEl).eventData = eventData;
     }
@@ -538,7 +517,7 @@
 
 function endTextLayout(
   rotation: number,
-  textPosition: "start" | "middle" | "end",
+  textPosition: 'start' | 'middle' | 'end',
   textRotate: number,
   extent: number[]
 ) {
@@ -547,21 +526,21 @@
   let textVerticalAlign: ZRTextVerticalAlign;
   const inverse = extent[0] > extent[1];
   const onLeft =
-    (textPosition === "start" && !inverse) ||
-    (textPosition !== "start" && inverse);
+    (textPosition === 'start' && !inverse)
+    || (textPosition !== 'start' && inverse);
 
   if (isRadianAroundZero(rotationDiff - PI / 2)) {
-    textVerticalAlign = onLeft ? "bottom" : "top";
-    textAlign = "center";
+    textVerticalAlign = onLeft ? 'bottom' : 'top';
+    textAlign = 'center';
   } else if (isRadianAroundZero(rotationDiff - PI * 1.5)) {
-    textVerticalAlign = onLeft ? "top" : "bottom";
-    textAlign = "center";
+    textVerticalAlign = onLeft ? 'top' : 'bottom';
+    textAlign = 'center';
   } else {
-    textVerticalAlign = "middle";
+    textVerticalAlign = 'middle';
     if (rotationDiff < PI * 1.5 && rotationDiff > PI / 2) {
-      textAlign = onLeft ? "left" : "right";
+      textAlign = onLeft ? 'left' : 'right';
     } else {
-      textAlign = onLeft ? "right" : "left";
+      textAlign = onLeft ? 'right' : 'left';
     }
   }
 
@@ -584,8 +563,8 @@
   // If min or max are user set, we need to check
   // If the tick on min(max) are overlap on their neighbour tick
   // If they are overlapped, we need to hide the min(max) tick label
-  const showMinLabel = axisModel.get(["axisLabel", "showMinLabel"]);
-  const showMaxLabel = axisModel.get(["axisLabel", "showMaxLabel"]);
+  const showMinLabel = axisModel.get(['axisLabel', 'showMinLabel']);
+  const showMaxLabel = axisModel.get(['axisLabel', 'showMaxLabel']);
 
   // FIXME
   // Have not consider onBand yet, where tick els is more than label els.
@@ -694,7 +673,7 @@
       silent: true,
     });
     graphic.subPixelOptimizeLine(tickEl.shape, tickEl.style.lineWidth);
-    tickEl.anid = anidPrefix + "_" + ticksCoords[i].tickValue;
+    tickEl.anid = anidPrefix + '_' + ticksCoords[i].tickValue;
     tickEls.push(tickEl);
   }
   return tickEls;
@@ -708,18 +687,18 @@
 ) {
   const axis = axisModel.axis;
 
-  const tickModel = axisModel.getModel("axisTick");
-
-  let shown = tickModel.get("show");
-  if (shown === "auto" && opt.handleAutoShown) {
-    shown = opt.handleAutoShown("axisTick");
+  const tickModel = axisModel.getModel('axisTick');
+
+  let shown = tickModel.get('show');
+  if (shown === 'auto' && opt.handleAutoShown) {
+    shown = opt.handleAutoShown('axisTick');
   }
   if (!shown || axis.scale.isBlank()) {
     return;
   }
 
-  const lineStyleModel = tickModel.getModel("lineStyle");
-  const tickEndCoord = opt.tickDirection * tickModel.get("length");
+  const lineStyleModel = tickModel.getModel('lineStyle');
+  const tickEndCoord = opt.tickDirection * tickModel.get('length');
 
   const ticksCoords = axis.getTicksCoords();
 
@@ -728,9 +707,9 @@
     transformGroup.transform,
     tickEndCoord,
     defaults(lineStyleModel.getLineStyle(), {
-      stroke: axisModel.get(["axisLine", "lineStyle", "color"]),
+      stroke: axisModel.get(['axisLine', 'lineStyle', 'color']),
     }),
-    "ticks"
+    'ticks'
   );
 
   for (let i = 0; i < ticksEls.length; i++) {
@@ -748,9 +727,9 @@
 ) {
   const axis = axisModel.axis;
 
-  const minorTickModel = axisModel.getModel("minorTick");
-
-  if (!minorTickModel.get("show") || axis.scale.isBlank()) {
+  const minorTickModel = axisModel.getModel('minorTick');
+
+  if (!minorTickModel.get('show') || axis.scale.isBlank()) {
     return;
   }
 
@@ -759,13 +738,13 @@
     return;
   }
 
-  const lineStyleModel = minorTickModel.getModel("lineStyle");
-  const tickEndCoord = tickDirection * minorTickModel.get("length");
+  const lineStyleModel = minorTickModel.getModel('lineStyle');
+  const tickEndCoord = tickDirection * minorTickModel.get('length');
 
   const minorTickLineStyle = defaults(
     lineStyleModel.getLineStyle(),
-    defaults(axisModel.getModel("axisTick").getLineStyle(), {
-      stroke: axisModel.get(["axisLine", "lineStyle", "color"]),
+    defaults(axisModel.getModel('axisTick').getLineStyle(), {
+      stroke: axisModel.get(['axisLine', 'lineStyle', 'color']),
     })
   );
 
@@ -775,7 +754,7 @@
       transformGroup.transform,
       tickEndCoord,
       minorTickLineStyle,
-      "minorticks_" + i
+      'minorticks_' + i
     );
     for (let k = 0; k < minorTicksEls.length; k++) {
       group.add(minorTicksEls[k]);
@@ -792,21 +771,21 @@
   const axis = axisModel.axis;
   const show = retrieve(
     opt.axisLabelShow,
-    axisModel.get(["axisLabel", "show"])
+    axisModel.get(['axisLabel', 'show'])
   );
 
   if (!show || axis.scale.isBlank()) {
     return;
   }
 
-  const labelModel = axisModel.getModel("axisLabel");
-  const labelMargin = labelModel.get("margin");
+  const labelModel = axisModel.getModel('axisLabel');
+  const labelMargin = labelModel.get('margin');
 
   const { labels, rotation } = axis.getViewLabelsAndRotation();
 
   // Special label rotate.
   const labelRotation =
-    ((opt.labelRotate || labelModel.get("rotate") || rotation || 0) * PI) / 180;
+    ((opt.labelRotate || labelModel.get('rotate') || rotation || 0) * PI) / 180;
 
   const labelLayout = AxisBuilder.innerTextLayout(
     opt.rotation,
@@ -818,11 +797,11 @@
 
   const labelEls: graphic.Text[] = [];
   const silent = AxisBuilder.isLabelSilent(axisModel);
-  const triggerEvent = axisModel.get("triggerEvent");
+  const triggerEvent = axisModel.get('triggerEvent');
 
   each(labels, function (labelItem, index) {
     const tickValue =
-      axis.scale.type === "ordinal"
+      axis.scale.type === 'ordinal'
         ? (axis.scale as OrdinalScale).getRawOrdinalNumber(labelItem.tickValue)
         : labelItem.tickValue;
     const formattedLabel = labelItem.formattedLabel;
@@ -841,95 +820,34 @@
     }
 
     const textColor =
-      (itemLabelModel.getTextColor() as AxisBaseOption["axisLabel"]["color"]) ||
-      axisModel.get(["axisLine", "lineStyle", "color"]);
+      (itemLabelModel.getTextColor() as AxisBaseOption['axisLabel']['color'])
+      || axisModel.get(['axisLine', 'lineStyle', 'color']);
 
     const tickCoord = axis.dataToCoord(tickValue);
 
     const align =
-      itemLabelModel.getShallow("align", true) || labelLayout.textAlign;
+      itemLabelModel.getShallow('align', true) || labelLayout.textAlign;
     const alignMin = retrieve2(
-      itemLabelModel.getShallow("alignMinLabel", true),
+      itemLabelModel.getShallow('alignMinLabel', true),
       align
     );
     const alignMax = retrieve2(
-      itemLabelModel.getShallow("alignMaxLabel", true),
+      itemLabelModel.getShallow('alignMaxLabel', true),
       align
     );
 
-<<<<<<< HEAD
     const verticalAlign =
-      itemLabelModel.getShallow("verticalAlign", true) ||
-      itemLabelModel.getShallow("baseline", true) ||
-      labelLayout.textVerticalAlign;
+      itemLabelModel.getShallow('verticalAlign', true)
+      || itemLabelModel.getShallow('baseline', true)
+      || labelLayout.textVerticalAlign;
     const verticalAlignMin = retrieve2(
-      itemLabelModel.getShallow("verticalAlignMinLabel", true),
+      itemLabelModel.getShallow('verticalAlignMinLabel', true),
       verticalAlign
     );
     const verticalAlignMax = retrieve2(
-      itemLabelModel.getShallow("verticalAlignMaxLabel", true),
+      itemLabelModel.getShallow('verticalAlignMaxLabel', true),
       verticalAlign
     );
-=======
-        const textEl = new graphic.Text({
-            x: tickCoord,
-            y: opt.labelOffset + opt.labelDirection * labelMargin,
-            rotation: labelLayout.rotation,
-            silent: silent,
-            z2: 10 + (labelItem.level || 0),
-            style: createTextStyle(itemLabelModel, {
-                text: formattedLabel,
-                align: index === 0
-                    ? alignMin
-                    : index === labels.length - 1 ? alignMax : align,
-                verticalAlign: index === 0
-                    ? verticalAlignMin
-                    : index === labels.length - 1 ? verticalAlignMax : verticalAlign,
-                fill: isFunction(textColor)
-                    ? textColor(
-                        // (1) In category axis with data zoom, tick is not the original
-                        // index of axis.data. So tick should not be exposed to user
-                        // in category axis.
-                        // (2) Compatible with previous version, which always use formatted label as
-                        // input. But in interval scale the formatted label is like '223,445', which
-                        // maked user replace ','. So we modify it to return original val but remain
-                        // it as 'string' to avoid error in replacing.
-                        axis.type === 'category'
-                            ? rawLabel
-                            : axis.type === 'value'
-                            ? tickValue + ''
-                            : tickValue,
-                        index
-                    )
-                    : textColor as string
-            })
-        });
-        textEl.anid = 'label_' + tickValue;
-
-        graphic.setTooltipConfig({
-            el: textEl,
-            componentModel: axisModel,
-            itemName: formattedLabel,
-            formatterParamsExtra: {
-                isTruncated: () => textEl.isTruncated,
-                value: rawLabel,
-                tickIndex: index
-            }
-        });
-
-        // Pack data for mouse event
-        if (triggerEvent) {
-            const eventData = AxisBuilder.makeAxisEventDataBase(axisModel);
-            eventData.targetType = 'axisLabel';
-            eventData.value = rawLabel;
-            eventData.tickIndex = index;
-            if (axis.type === 'category') {
-                eventData.dataIndex = tickValue;
-            }
-
-            getECData(textEl).eventData = eventData;
-        }
->>>>>>> a121f0a0
 
     const textEl = new graphic.Text({
       x: tickCoord,
@@ -960,25 +878,37 @@
               // input. But in interval scale the formatted label is like '223,445', which
               // maked user replace ','. So we modify it to return original val but remain
               // it as 'string' to avoid error in replacing.
-              axis.type === "category"
+              axis.type === 'category'
                 ? rawLabel
-                : axis.type === "value"
-                ? tickValue + ""
+                : axis.type === 'value'
+                ? tickValue + ''
                 : tickValue,
               index
             )
           : (textColor as string),
       }),
     });
-    textEl.anid = "label_" + tickValue;
+    textEl.anid = 'label_' + tickValue;
+
+
+    graphic.setTooltipConfig({
+      el: textEl,
+      componentModel: axisModel,
+      itemName: formattedLabel,
+      formatterParamsExtra: {
+          isTruncated: () => textEl.isTruncated,
+          value: rawLabel,
+          tickIndex: index
+      }
+    });
 
     // Pack data for mouse event
     if (triggerEvent) {
       const eventData = AxisBuilder.makeAxisEventDataBase(axisModel);
-      eventData.targetType = "axisLabel";
+      eventData.targetType = 'axisLabel';
       eventData.value = rawLabel;
       eventData.tickIndex = index;
-      if (axis.type === "category") {
+      if (axis.type === 'category') {
         eventData.dataIndex = tickValue;
       }
 
