--- conflicted
+++ resolved
@@ -292,11 +292,11 @@
         return this._show;
     },
 
-<<<<<<< HEAD
+
     dispose: function () {
         this.el.parentNode.removeChild(this.el)
     },
-=======
+
     getOuterSize: function () {
         var width = this.el.clientWidth;
         var height = this.el.clientHeight;
@@ -313,7 +313,7 @@
 
         return {width: width, height: height};
     }
->>>>>>> 5e67f689
+
 };
 
 export default TooltipContent;