--- conflicted
+++ resolved
@@ -795,11 +795,7 @@
         pointer.y = 0;
     }
     else {
-<<<<<<< HEAD
-        pointer.stopAnimation('', true);
-=======
         pointer.stopAnimation(null, true);
->>>>>>> 196935f8
         pointer.animateTo({
             x: toCoord,
             y: 0
