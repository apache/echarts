--- conflicted
+++ resolved
@@ -43,11 +43,8 @@
 import Displayable from 'zrender/src/graphic/Displayable';
 import { createTextStyle } from '../../label/labelStyle';
 import SeriesData from '../../data/SeriesData';
-<<<<<<< HEAD
+import tokens from '../../visual/tokens';
 import { normalizeCssArray } from '../../util/format';
-=======
-import tokens from '../../visual/tokens';
->>>>>>> b594aae3
 
 const Rect = graphic.Rect;
 
