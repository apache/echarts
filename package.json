{
  "name": "echarts",
  "version": "5.4.2",
  "description": "Apache ECharts is a powerful, interactive charting and data visualization library for browser",
  "license": "Apache-2.0",
  "keywords": [
    "echarts",
    "data-visualization",
    "charts",
    "charting-library",
    "visualization",
    "apache",
    "data-viz",
    "canvas",
    "svg"
  ],
  "main": "dist/echarts.js",
  "module": "index.js",
  "jsdelivr": "dist/echarts.min.js",
  "types": "index.d.ts",
  "homepage": "https://echarts.apache.org",
  "bugs": {
    "url": "https://github.com/apache/echarts/issues",
    "email": "dev@echarts.apache.org"
  },
  "repository": {
    "type": "git",
    "url": "git+https://github.com/apache/echarts.git"
  },
  "sideEffects": [
    "index.js",
    "index.blank.js",
    "index.common.js",
    "index.simple.js",
    "lib/echarts.js",
    "lib/chart/*.js",
    "lib/component/*.js",
    "extension/**/*.js",
    "theme/*.js",
    "i18n/*.js"
  ],
  "scripts": {
    "build": "node build/build.js --type all,common,simple --min",
    "build:esm": "node build/build.js --type all --min --format esm",
    "build:i18n": "node build/build-i18n.js",
    "build:lib": "node build/build.js --prepublish",
    "build:extension": "node build/build.js --type extension",
    "build:ssr": "node build/build.js --type ssr",
    "dev:fast": "node build/build-i18n.js && node build/dev-fast.js",
    "dev": "npx -y concurrently -n build,server \"npm run dev:fast\" \"npx -y http-server -c-1 -s -o test\"",
<<<<<<< HEAD
    "prepare": "npm run build:lib",
    "release": "npm run build:lib && npm run build:i18n && npm run build && npm run build:esm && npm run build:extension && npm run build:ssr",
=======
    "prepare": "npm run build:lib && husky install",
    "release": "npm run build:lib && npm run build:i18n && npm run build && npm run build:esm && npm run build:extension",
>>>>>>> f27b086b
    "help": "node build/build.js --help",
    "test:visual": "node test/runTest/server.js",
    "test": "npx jest --config test/ut/jest.config.js",
    "test:single": "npx jest --config test/ut/jest.config.js --coverage=false -t",
    "test:single:debug": "npx --node-arg=--inspect-brk jest --runInBand --config test/ut/jest.config.js --coverage=false -t",
    "test:dts": "node build/testDts.js",
    "mktest": "node test/build/mktest.js",
    "mktest:help": "node test/build/mktest.js -h",
    "checktype": "tsc --noEmit",
    "lint": "npx eslint --cache --cache-location node_modules/.cache/eslint src/**/*.ts extension-src/**/*.ts",
    "lint:fix": "npx eslint --fix src/**/*.ts extension-src/**/*.ts",
    "lint:dist": "echo 'It might take a while. Please wait ...' && npx jshint --config .jshintrc-dist dist/echarts.js"
  },
  "dependencies": {
    "tslib": "2.3.0",
    "zrender": "https://github.com/ecomfe/zrender.git#ssr"
  },
  "devDependencies": {
    "@babel/code-frame": "7.10.4",
    "@babel/core": "7.3.4",
    "@babel/types": "7.10.5",
    "@definitelytyped/typescript-versions": "0.0.64",
    "@definitelytyped/utils": "0.0.64",
    "@lang/rollup-plugin-dts": "2.0.2",
    "@microsoft/api-extractor": "7.31.2",
    "@rollup/plugin-commonjs": "^17.0.0",
    "@rollup/plugin-node-resolve": "^11.0.0",
    "@rollup/plugin-replace": "^2.3.4",
    "@types/jest": "^26.0.14",
    "@typescript-eslint/eslint-plugin": "^4.33.0",
    "@typescript-eslint/parser": "^4.33.0",
    "chalk": "^3.0.0",
    "commander": "2.11.0",
    "dtslint": "^4.0.5",
    "esbuild": "^0.8.39",
    "eslint": "^7.15.0",
    "fs-extra": "^10.0.0",
    "globby": "11.0.0",
    "husky": "^8.0.3",
    "jest": "^26.6.1",
    "jest-canvas-mock": "^2.5.0",
    "jshint": "2.13.5",
    "magic-string": "^0.25.7",
    "open": "6.4.0",
    "rollup": "2.34.2",
    "rollup-plugin-terser": "^7.0.2",
    "seedrandom": "3.0.3",
    "semver": "6.3.0",
    "terser": "^5.16.1",
    "ts-jest": "^26.4.3",
    "typescript": "4.4.3"
  }
}<|MERGE_RESOLUTION|>--- conflicted
+++ resolved
@@ -48,13 +48,8 @@
     "build:ssr": "node build/build.js --type ssr",
     "dev:fast": "node build/build-i18n.js && node build/dev-fast.js",
     "dev": "npx -y concurrently -n build,server \"npm run dev:fast\" \"npx -y http-server -c-1 -s -o test\"",
-<<<<<<< HEAD
-    "prepare": "npm run build:lib",
+    "prepare": "npm run build:lib && husky install",
     "release": "npm run build:lib && npm run build:i18n && npm run build && npm run build:esm && npm run build:extension && npm run build:ssr",
-=======
-    "prepare": "npm run build:lib && husky install",
-    "release": "npm run build:lib && npm run build:i18n && npm run build && npm run build:esm && npm run build:extension",
->>>>>>> f27b086b
     "help": "node build/build.js --help",
     "test:visual": "node test/runTest/server.js",
     "test": "npx jest --config test/ut/jest.config.js",
