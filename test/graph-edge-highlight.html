--- conflicted
+++ resolved
@@ -149,15 +149,6 @@
             'circular.rotateLabel': false
         };
 
-<<<<<<< HEAD
-        // set edge or node highlight with dataIndex
-        //chart.dispatchAction({type: 'highlight',dataIndex: [0,1,2,3],dataType:'edge'})
-=======
-
-        // set edge or node highlight with dataIndex
-        chart.dispatchAction({type: 'highlight',dataIndex: [0,1,2,3],dataType:'edge'})
->>>>>>> 1c9839a8
-
         // wrong dataType test case
         chart.dispatchAction({type: 'highlight',dataIndex: [0,1,2,3],dataType:'edges'})
 
